--- conflicted
+++ resolved
@@ -132,13 +132,9 @@
 }
 ```
 
-<<<<<<< HEAD
-### Custom Providers
-=======
 ### Logging
 
 Enable debug logging with the `-d` flag or in config. View logs with `crush logs`. Logs are stored in `.crush/logs/crush.log`.
-
 ```bash
 # Run with debug logging
 crush -d
@@ -189,8 +185,7 @@
 
 You can also skip all permission prompts entirely by running Crush with the `--yolo` flag.
 
-### OpenAI-Compatible APIs
->>>>>>> 6ffdc05b
+### Custom Providers
 
 Crush supports custom provider configurations for both OpenAI-compatible and Anthropic-compatible APIs.
 
