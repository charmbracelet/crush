--- conflicted
+++ resolved
@@ -108,12 +108,6 @@
 	github.com/rivo/uniseg v0.4.7
 	github.com/sergi/go-diff v1.3.2-0.20230802210424-5b0b94c5c0d3 // indirect
 	github.com/sethvargo/go-retry v0.3.0 // indirect
-<<<<<<< HEAD
-	github.com/sourcegraph/conc v0.3.0 // indirect
-	github.com/spf13/afero v1.12.0
-	github.com/spf13/cast v1.7.1 // indirect
-=======
->>>>>>> 703eb3da
 	github.com/spf13/pflag v1.0.6 // indirect
 	github.com/tetratelabs/wazero v1.9.0 // indirect
 	github.com/tidwall/gjson v1.18.0 // indirect
@@ -135,11 +129,7 @@
 	golang.org/x/image v0.26.0 // indirect
 	golang.org/x/net v0.39.0 // indirect
 	golang.org/x/sync v0.13.0 // indirect
-<<<<<<< HEAD
 	golang.org/x/sys v0.33.0 // indirect
-=======
-	golang.org/x/sys v0.32.0 // indirect
->>>>>>> 703eb3da
 	golang.org/x/term v0.31.0 // indirect
 	golang.org/x/text v0.24.0 // indirect
 	google.golang.org/genai v1.3.0
