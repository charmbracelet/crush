// Package agent is the core orchestration layer for Crush AI agents.
//
// It provides session-based AI agent functionality for managing
// conversations, tool execution, and message handling. It coordinates
// interactions between language models, messages, sessions, and tools while
// handling features like automatic summarization, queuing, and token
// management.
package agent

import (
	"cmp"
	"context"
	_ "embed"
	"encoding/base64"
	"errors"
	"fmt"
	"log/slog"
	"os"
	"strconv"
	"strings"
	"sync"
	"time"

	"charm.land/fantasy"
	"charm.land/fantasy/providers/anthropic"
	"charm.land/fantasy/providers/bedrock"
	"charm.land/fantasy/providers/google"
	"charm.land/fantasy/providers/openai"
	"charm.land/fantasy/providers/openrouter"
	"github.com/charmbracelet/catwalk/pkg/catwalk"
	"github.com/charmbracelet/crush/internal/agent/tools"
	"github.com/charmbracelet/crush/internal/config"
	"github.com/charmbracelet/crush/internal/csync"
	"github.com/charmbracelet/crush/internal/enum"
	"github.com/charmbracelet/crush/internal/message"
	"github.com/charmbracelet/crush/internal/permission"
	"github.com/charmbracelet/crush/internal/session"
	"github.com/charmbracelet/crush/internal/stringext"
)

//go:embed templates/title.md
var titlePrompt []byte

//go:embed templates/summary.md
var summaryPrompt []byte

type SessionAgentCall struct {
	SessionID        string
	Prompt           string
	ProviderOptions  fantasy.ProviderOptions
	Attachments      []message.Attachment
	MaxOutputTokens  int64
	Temperature      *float64
	TopP             *float64
	TopK             *int64
	FrequencyPenalty *float64
	PresencePenalty  *float64
}

type SessionAgent interface {
	Run(context.Context, SessionAgentCall) (*fantasy.AgentResult, error)
	SetModels(large, small Model)
	SetTools(tools []fantasy.AgentTool)
	Cancel(sessionID string)
	CancelAll()
	IsSessionBusy(sessionID string) bool
	IsBusy() bool
	QueuedPrompts(sessionID string) int
	ClearQueue(sessionID string)
	Summarize(context.Context, string, fantasy.ProviderOptions) error
	Model() Model
}

type Model struct {
	Model      fantasy.LanguageModel
	CatwalkCfg catwalk.Model
	ModelCfg   config.SelectedModel
}

type sessionAgent struct {
	largeModel           Model
	smallModel           Model
	systemPromptPrefix   string
	systemPrompt         string
	tools                []fantasy.AgentTool
	sessions             session.Service
	messages             message.Service
	disableAutoSummarize bool
	isYolo               bool

	messageQueue   *csync.Map[string, []SessionAgentCall]
	activeRequests *csync.Map[string, context.CancelFunc]
}

type SessionAgentOptions struct {
	LargeModel           Model
	SmallModel           Model
	SystemPromptPrefix   string
	SystemPrompt         string
	DisableAutoSummarize bool
	IsYolo               bool
	Sessions             session.Service
	Messages             message.Service
	Tools                []fantasy.AgentTool
}

// mapToolCallStateToFinishReason converts ToolCallState to FinishReason
// This makes ToolCallState the single source of truth for completion states
// Use centralized mapping from enum package
var stateMapping = enum.NewToolCallStateMapping()

// mapErrorConditionToFinishReason converts error conditions to FinishReason
// Used for session-level errors, not tool-level states
func mapErrorConditionToFinishReason(isCancel, isPermission bool) fantasy.FinishReason {
	if isCancel {
		return fantasy.FinishReasonStop
	}
	if isPermission {
		return fantasy.FinishReasonError
	}
	return fantasy.FinishReasonError
}

func NewSessionAgent(
	opts SessionAgentOptions,
) SessionAgent {
	return &sessionAgent{
		largeModel:           opts.LargeModel,
		smallModel:           opts.SmallModel,
		systemPromptPrefix:   opts.SystemPromptPrefix,
		systemPrompt:         opts.SystemPrompt,
		sessions:             opts.Sessions,
		messages:             opts.Messages,
		disableAutoSummarize: opts.DisableAutoSummarize,
		tools:                opts.Tools,
		isYolo:               opts.IsYolo,
		messageQueue:         csync.NewMap[string, []SessionAgentCall](),
		activeRequests:       csync.NewMap[string, context.CancelFunc](),
	}
}

func (a *sessionAgent) Run(ctx context.Context, call SessionAgentCall) (*fantasy.AgentResult, error) {
	if call.Prompt == "" {
		return nil, ErrEmptyPrompt
	}
	if call.SessionID == "" {
		return nil, ErrSessionMissing
	}

	// Queue the message if busy
	if a.IsSessionBusy(call.SessionID) {
		existing, ok := a.messageQueue.Get(call.SessionID)
		if !ok {
			existing = []SessionAgentCall{}
		}
		existing = append(existing, call)
		a.messageQueue.Set(call.SessionID, existing)
		return nil, nil
	}

	if len(a.tools) > 0 {
		// Add Anthropic caching to the last tool.
		a.tools[len(a.tools)-1].SetProviderOptions(a.getCacheControlOptions())
	}

	agent := fantasy.NewAgent(
		a.largeModel.Model,
		fantasy.WithSystemPrompt(a.systemPrompt),
		fantasy.WithTools(a.tools...),
	)

	sessionLock := sync.Mutex{}
	currentSession, err := a.sessions.Get(ctx, call.SessionID)
	if err != nil {
		return nil, fmt.Errorf("failed to get session: %w", err)
	}

	msgs, err := a.getSessionMessages(ctx, currentSession)
	if err != nil {
		return nil, fmt.Errorf("failed to get session messages: %w", err)
	}

	var wg sync.WaitGroup
	// Generate title if first message.
	if len(msgs) == 0 {
		wg.Go(func() {
			sessionLock.Lock()
			a.generateTitle(ctx, &currentSession, call.Prompt)
			sessionLock.Unlock()
		})
	}

	// Add the user message to the session.
	_, err = a.createUserMessage(ctx, call)
	if err != nil {
		return nil, err
	}

	// Add the session to the context.
	ctx = context.WithValue(ctx, tools.SessionIDContextKey, call.SessionID)

	genCtx, cancel := context.WithCancel(ctx)
	a.activeRequests.Set(call.SessionID, cancel)

	defer cancel()
	defer a.cleanupActiveRequests(call.SessionID)

	history, files := a.preparePrompt(msgs, call.Attachments...)

	startTime := time.Now()
	a.eventPromptSent(call.SessionID)

	var currentAssistant *message.Message
	var shouldSummarize bool
	result, err := agent.Stream(genCtx, fantasy.AgentStreamCall{
		Prompt:           call.Prompt,
		Files:            files,
		Messages:         history,
		ProviderOptions:  call.ProviderOptions,
		MaxOutputTokens:  &call.MaxOutputTokens,
		TopP:             call.TopP,
		Temperature:      call.Temperature,
		PresencePenalty:  call.PresencePenalty,
		TopK:             call.TopK,
		FrequencyPenalty: call.FrequencyPenalty,
		PrepareStep: func(callContext context.Context, options fantasy.PrepareStepFunctionOptions) (_ context.Context, prepared fantasy.PrepareStepResult, err error) {
			prepared.Messages = options.Messages
			for i := range prepared.Messages {
				prepared.Messages[i].ProviderOptions = nil
			}

			queuedCalls, _ := a.messageQueue.Get(call.SessionID)
			a.messageQueue.Del(call.SessionID)
			for _, queued := range queuedCalls {
				userMessage, createErr := a.createUserMessage(callContext, queued)
				if createErr != nil {
					return callContext, prepared, createErr
				}
				prepared.Messages = append(prepared.Messages, userMessage.ToAIMessage()...)
			}

			prepared.Messages = a.workaroundProviderMediaLimitations(prepared.Messages)

			lastSystemRoleInx := 0
			systemMessageUpdated := false
			for i, msg := range prepared.Messages {
				// Only add cache control to the last message.
				if msg.Role == fantasy.MessageRoleSystem {
					lastSystemRoleInx = i
				} else if !systemMessageUpdated {
					prepared.Messages[lastSystemRoleInx].ProviderOptions = a.getCacheControlOptions()
					systemMessageUpdated = true
				}
				// Than add cache control to the last 2 messages.
				if i > len(prepared.Messages)-3 {
					prepared.Messages[i].ProviderOptions = a.getCacheControlOptions()
				}
			}

			if promptPrefix := a.promptPrefix(); promptPrefix != "" {
				prepared.Messages = append([]fantasy.Message{fantasy.NewSystemMessage(promptPrefix)}, prepared.Messages...)
			}

			var assistantMsg message.Message
			assistantMsg, err = a.messages.Create(callContext, call.SessionID, message.CreateMessageParams{
				Role:     message.Assistant,
				Parts:    []message.ContentPart{},
				Model:    a.largeModel.ModelCfg.Model,
				Provider: a.largeModel.ModelCfg.Provider,
			})
			if err != nil {
				return callContext, prepared, err
			}
			callContext = context.WithValue(callContext, tools.MessageIDContextKey, assistantMsg.ID)
			callContext = context.WithValue(callContext, tools.SupportsImagesContextKey, a.largeModel.CatwalkCfg.SupportsImages)
			callContext = context.WithValue(callContext, tools.ModelNameContextKey, a.largeModel.CatwalkCfg.Name)
			currentAssistant = &assistantMsg
			return callContext, prepared, err
		},
		OnReasoningStart: func(id string, reasoning fantasy.ReasoningContent) error {
			currentAssistant.AppendReasoningContent(reasoning.Text)
			return a.messages.Update(genCtx, *currentAssistant)
		},
		OnReasoningDelta: func(id, text string) error {
			currentAssistant.AppendReasoningContent(text)
			return a.messages.Update(genCtx, *currentAssistant)
		},
		OnReasoningEnd: func(id string, reasoning fantasy.ReasoningContent) error {
			// handle anthropic signature
			if anthropicData, ok := reasoning.ProviderMetadata[anthropic.Name]; ok {
				if reasoning, ok := anthropicData.(*anthropic.ReasoningOptionMetadata); ok {
					currentAssistant.AppendReasoningSignature(reasoning.Signature)
				}
			}
			if googleData, ok := reasoning.ProviderMetadata[google.Name]; ok {
				if reasoning, ok := googleData.(*google.ReasoningMetadata); ok {
					currentAssistant.AppendThoughtSignature(reasoning.Signature, "")
				}
			}
			if openaiData, ok := reasoning.ProviderMetadata[openai.Name]; ok {
				if reasoning, ok := openaiData.(*openai.ResponsesReasoningMetadata); ok {
					currentAssistant.SetReasoningResponsesData(reasoning)
				}
			}
			currentAssistant.FinishThinking()
			return a.messages.Update(genCtx, *currentAssistant)
		},
		OnTextDelta: func(id, text string) error {
			// Strip leading newline from initial text content. This is is
			// particularly important in non-interactive mode where leading
			// newlines are very visible.
			if len(currentAssistant.Parts) == 0 {
				text = strings.TrimPrefix(text, "\n")
			}

			currentAssistant.AppendContent(text)
			return a.messages.Update(genCtx, *currentAssistant)
		},
		OnToolInputStart: func(id, toolName string) error {
			toolCall := message.ToolCall{
				ID:               message.ToolCallID(id),
				Name:             toolName,
				ProviderExecuted: false,
				State:            enum.ToolCallStatePending,
			}
			currentAssistant.AddToolCall(toolCall)
			return a.messages.Update(genCtx, *currentAssistant)
		},
		OnRetry: func(err *fantasy.ProviderError, delay time.Duration) {
			// Implement retry notification for user feedback
			// This helps user understand temporary provider issues
			// No action needed - notification handled by UI components
		},
		OnToolCall: func(tc fantasy.ToolCallContent) error {
			toolCall := message.ToolCall{
				ID:               message.ToolCallID(tc.ToolCallID),
				Name:             tc.ToolName,
				Input:            tc.Input,
				ProviderExecuted: false,
				State:            enum.ToolCallStateRunning,
			}
			currentAssistant.AddToolCall(toolCall)
			return a.messages.Update(genCtx, *currentAssistant)
		},
		OnToolResult: func(result fantasy.ToolResultContent) error {
<<<<<<< HEAD
			var resultContent string
			var resultState enum.ToolResultState
			switch result.Result.GetType() {
			case fantasy.ToolResultContentTypeText:
				r, ok := fantasy.AsToolResultOutputType[fantasy.ToolResultOutputContentText](result.Result)
				if ok {
					resultContent = r.Text
					resultState = enum.ToolResultStateSuccess
				}
			case fantasy.ToolResultContentTypeError:
				r, ok := fantasy.AsToolResultOutputType[fantasy.ToolResultOutputContentError](result.Result)
				if ok {
					resultState = enum.ToolResultStateError
					resultContent = r.Error.Error()
				}
			case fantasy.ToolResultContentTypeMedia:
				// Handle media content type (images, files, etc.)
				// Media content is stored separately, not displayed inline
				resultState = enum.ToolResultStateSuccess
			}

			// Update tool call state based on result using centralized state mapping
			for i, part := range currentAssistant.Parts {
				if tc, ok := part.(message.ToolCall); ok && tc.ID == message.ToolCallID(result.ToolCallID) {
					// Use centralized state mapping for consistent state transitions
					newState := enum.ResultStateToToolCallState(resultState)
					currentAssistant.Parts[i] = message.ToolCall{
						ID:    tc.ID,
						Name:  tc.Name,
						Input: tc.Input,
						State: newState,
					}
					break
				}
			}

			toolResult := message.ToolResult{
				ToolCallID:  message.ToolCallID(result.ToolCallID),
				Name:        result.ToolName,
				Content:     resultContent,
				Metadata:    result.ClientMetadata,
				ResultState: resultState,
			}
=======
			toolResult := a.convertToToolResult(result)
>>>>>>> be746ce1
			_, createMsgErr := a.messages.Create(genCtx, currentAssistant.SessionID, message.CreateMessageParams{
				Role: message.Tool,
				Parts: []message.ContentPart{
					toolResult,
				},
			})
			return createMsgErr
		},
		OnStepFinish: func(stepResult fantasy.StepResult) error {
			// Update final ToolCallState based on overall step completion
			// This ensures tools without explicit results get proper terminal states
			for i, part := range currentAssistant.Parts {
				if tc, ok := part.(message.ToolCall); ok {
					currentState := tc.State

					// Determine final state based on step result and current state
					var newState enum.ToolCallState
					switch stepResult.FinishReason {
					case fantasy.FinishReasonStop:
						newState = enum.ToolCallStateCancelled
					case fantasy.FinishReasonLength:
						newState = enum.ToolCallStateFailed
					case fantasy.FinishReasonToolCalls:
						// Keep current state if already completed/failed from OnStepResult
						if currentState == enum.ToolCallStateCompleted || currentState == enum.ToolCallStateFailed {
							newState = currentState
						} else {
							// Tools without explicit results get completed state
							newState = enum.ToolCallStateCompleted
						}
					default:
						// Unknown finish reason - mark as failed
						newState = enum.ToolCallStateFailed
					}

					// Update tool call with final state
					currentAssistant.Parts[i] = message.ToolCall{
						ID:    tc.ID,
						Name:  tc.Name,
						Input: tc.Input,
						State: newState,
					}
				}
			}

			// Use the final ToolCallState from the first tool to determine FinishReason
			// This makes ToolCallState the single source of truth instead of dual mapping
			var finalState enum.ToolCallState
			for _, part := range currentAssistant.Parts {
				if tc, ok := part.(message.ToolCall); ok {
					finalState = tc.State
					break
				}
			}

			finishReason := stateMapping.ToolCallStateToFinishReason(finalState)
			currentAssistant.AddFinish(finishReason, "", "")
			a.updateSessionUsage(a.largeModel, &currentSession, stepResult.Usage, a.openrouterCost(stepResult.ProviderMetadata))
			sessionLock.Lock()
			_, sessionErr := a.sessions.Save(genCtx, currentSession)
			sessionLock.Unlock()
			if sessionErr != nil {
				return sessionErr
			}
			return a.messages.Update(genCtx, *currentAssistant)
		},
		StopWhen: []fantasy.StopCondition{
			func(_ []fantasy.StepResult) bool {
				// Check for auto-summarization trigger based on token usage
				// User notification about summarization is handled by UI components
				// This prevents overly long conversations from hitting context limits
				cw := a.largeModel.CatwalkCfg.ContextWindow
				tokens := currentSession.CompletionTokens + currentSession.PromptTokens
				remaining := cw - tokens
				var threshold int64
				if cw > 200_000 {
					threshold = 20_000
				} else {
					threshold = int64(float64(cw) * 0.2)
				}
				if (remaining <= threshold) && !a.disableAutoSummarize {
					shouldSummarize = true
					return true
				}
				return false
			},
		},
	})

	a.eventPromptResponded(call.SessionID, time.Since(startTime).Truncate(time.Second))

	if err != nil {
		isCancelErr := errors.Is(err, context.Canceled)
		isPermissionErr := errors.Is(err, permission.ErrorPermissionDenied)
		if currentAssistant == nil {
			return result, err
		}
		// Ensure we finish thinking on error to close the reasoning state.
		currentAssistant.FinishThinking()
		toolCalls := currentAssistant.ToolCalls()
		// INFO: we use the parent context here because the genCtx has been cancelled.
		msgs, createErr := a.messages.List(ctx, currentAssistant.SessionID)
		if createErr != nil {
			return nil, createErr
		}
		for _, tc := range toolCalls {
			// TODO: Extract this whole blocks logic into it's own function!

			if tc.State.IsNonFinalState() {
				// Set non-final tool calls to completed state
				// This ensures tools without explicit results are marked as finished
				tc.Input = "{}"
				currentAssistant.AddToolCall(tc)
				updateErr := a.messages.Update(ctx, *currentAssistant)
				if updateErr != nil {
					return nil, updateErr
				}
			}

			found := false
			for _, msg := range msgs {
				if msg.Role == message.Tool {
					for _, tr := range msg.ToolResults() {
						if tr.ToolCallID == tc.ID {
							found = true
							break
						}
					}
				}
				if found {
					break
				}
			}
			if found {
				tc.State = enum.ToolCallStateCompleted
				continue
			}

			content := "There was an error while executing the tool"
			switch {
			case isCancelErr:
				tc.State = enum.ToolCallStateCancelled
				content = "Tool execution canceled by user"
			case isPermissionErr:
				tc.State = enum.ToolCallStatePermissionDenied
				content = "User denied permission"
			default:
				tc.State = enum.ToolCallStateFailed
				// Note: content already set to default error message above
			}
			var resultState enum.ToolResultState
			switch tc.State {
			case enum.ToolCallStateCancelled:
				resultState = enum.ToolResultStateCancelled
			case enum.ToolCallStatePermissionDenied:
				resultState = enum.ToolResultStateError
			case enum.ToolCallStateFailed:
				resultState = enum.ToolResultStateError
			default:
				resultState = enum.ToolResultStateSuccess
			}
			toolResult := message.ToolResult{
				ToolCallID:  tc.ID,
				Name:        tc.Name,
				Content:     content,
				ResultState: resultState,
			}

			_, createErr = a.messages.Create(context.Background(), currentAssistant.SessionID, message.CreateMessageParams{
				Role: message.Tool,
				Parts: []message.ContentPart{
					toolResult,
				},
			})
			if createErr != nil {
				return nil, createErr
			}
		}
		// Handle error with finish message using extracted function
		if err := a.handleErrorWithFinishMessage(ctx, currentAssistant, err); err != nil {
			return nil, err
		}
		return nil, err
	}
	wg.Wait()

	if shouldSummarize {
		a.activeRequests.Del(call.SessionID)
		if summarizeErr := a.Summarize(genCtx, call.SessionID, call.ProviderOptions); summarizeErr != nil {
			return nil, summarizeErr
		}
		// If the agent wasn't done...
		if len(currentAssistant.ToolCalls()) > 0 {
			existing, ok := a.messageQueue.Get(call.SessionID)
			if !ok {
				existing = []SessionAgentCall{}
			}
			call.Prompt = fmt.Sprintf("The previous session was interrupted because it got too long, the initial user request was: `%s`", call.Prompt)
			existing = append(existing, call)
			a.messageQueue.Set(call.SessionID, existing)
		}
	}

	// Release active request before processing queued messages.
	a.cleanupActiveRequests(call.SessionID)
	cancel()

	queuedMessages, ok := a.messageQueue.Get(call.SessionID)
	if !ok || len(queuedMessages) == 0 {
		return result, err
	}
	// There are queued messages restart the loop.
	firstQueuedMessage := queuedMessages[0]
	a.messageQueue.Set(call.SessionID, queuedMessages[1:])
	return a.Run(ctx, firstQueuedMessage)
}

// handleErrorWithFinishMessage adds appropriate finish message to currentAssistant based on error type
func (a *sessionAgent) handleErrorWithFinishMessage(ctx context.Context, currentAssistant *message.Message, err error) error {
	var fantasyErr *fantasy.Error
	var providerErr *fantasy.ProviderError
	const defaultTitle = "Provider Error"

	// Handle different error types with appropriate finish messages
	switch {
	case errors.Is(err, context.Canceled):
		currentAssistant.AddFinish(mapErrorConditionToFinishReason(true, false), "User canceled request", "")
	case errors.Is(err, permission.ErrorPermissionDenied):
		currentAssistant.AddFinish(mapErrorConditionToFinishReason(false, true), "User denied permission", "")
	case errors.As(err, &providerErr):
		currentAssistant.AddFinish(mapErrorConditionToFinishReason(false, false), cmp.Or(stringext.Capitalize(providerErr.Title), defaultTitle), providerErr.Message)
	case errors.As(err, &fantasyErr):
		currentAssistant.AddFinish(mapErrorConditionToFinishReason(false, false), cmp.Or(stringext.Capitalize(fantasyErr.Title), defaultTitle), fantasyErr.Message)
	default:
		currentAssistant.AddFinish(mapErrorConditionToFinishReason(false, false), defaultTitle, err.Error())
	}

	// Update assistant message with error information
	updateErr := a.messages.Update(ctx, *currentAssistant)
	if updateErr != nil {
		return updateErr
	}
	return nil
}

// cleanupActiveRequests removes session ID from activeRequests.
// If the session is an agent tool session (format "messageID$$toolCallID"),
// it also attempts to clean up the parent session to prevent deadlock.
func (a *sessionAgent) cleanupActiveRequests(sessionID string) {
	// Always clean up the current session
	a.activeRequests.Del(sessionID)

	// Check if this is an agent tool session
	if a.sessions.IsAgentToolSession(sessionID) {
		// Extract parent session ID from nested session
		messageID, _, ok := a.sessions.ParseAgentToolSessionID(sessionID)
		if ok {
			// The parent session ID is the message ID (before the $$ separator)
			// This parent session might still be marked as busy, causing deadlock
			if a.IsSessionBusy(messageID) {
				// Clean up the parent session's active request to prevent deadlock
				a.activeRequests.Del(messageID)
				slog.Debug("Cleaned up parent session busy state to prevent agent tool deadlock",
					"nested_session", sessionID,
					"parent_session", messageID)
			}
		}
	}
}

func (a *sessionAgent) Summarize(ctx context.Context, sessionID string, opts fantasy.ProviderOptions) error {
	if a.IsSessionBusy(sessionID) {
		return ErrSessionBusy
	}

	currentSession, err := a.sessions.Get(ctx, sessionID)
	if err != nil {
		return fmt.Errorf("failed to get session: %w", err)
	}
	msgs, err := a.getSessionMessages(ctx, currentSession)
	if err != nil {
		return err
	}
	if len(msgs) == 0 {
		// Nothing to summarize.
		return nil
	}

	aiMsgs, _ := a.preparePrompt(msgs)

	genCtx, cancel := context.WithCancel(ctx)
	a.activeRequests.Set(sessionID, cancel)
	defer a.activeRequests.Del(sessionID)
	defer cancel()

	agent := fantasy.NewAgent(a.largeModel.Model,
		fantasy.WithSystemPrompt(string(summaryPrompt)),
	)
	summaryMessage, err := a.messages.Create(ctx, sessionID, message.CreateMessageParams{
		Role:             message.Assistant,
		Model:            a.largeModel.Model.Model(),
		Provider:         a.largeModel.Model.Provider(),
		IsSummaryMessage: true,
	})
	if err != nil {
		return err
	}

	resp, err := agent.Stream(genCtx, fantasy.AgentStreamCall{
		Prompt:          "Provide a detailed summary of our conversation above.",
		Messages:        aiMsgs,
		ProviderOptions: opts,
		PrepareStep: func(callContext context.Context, options fantasy.PrepareStepFunctionOptions) (_ context.Context, prepared fantasy.PrepareStepResult, err error) {
			prepared.Messages = options.Messages
			if a.systemPromptPrefix != "" {
				prepared.Messages = append([]fantasy.Message{fantasy.NewSystemMessage(a.systemPromptPrefix)}, prepared.Messages...)
			}
			return callContext, prepared, nil
		},
		OnReasoningDelta: func(id, text string) error {
			summaryMessage.AppendReasoningContent(text)
			return a.messages.Update(genCtx, summaryMessage)
		},
		OnReasoningEnd: func(id string, reasoning fantasy.ReasoningContent) error {
			// Handle anthropic signature.
			if anthropicData, ok := reasoning.ProviderMetadata["anthropic"]; ok {
				if signature, ok := anthropicData.(*anthropic.ReasoningOptionMetadata); ok && signature.Signature != "" {
					summaryMessage.AppendReasoningSignature(signature.Signature)
				}
			}
			summaryMessage.FinishThinking()
			return a.messages.Update(genCtx, summaryMessage)
		},
		OnTextDelta: func(id, text string) error {
			summaryMessage.AppendContent(text)
			return a.messages.Update(genCtx, summaryMessage)
		},
	})
	if err != nil {
		isCancelErr := errors.Is(err, context.Canceled)
		if isCancelErr {
			// User cancelled summarize we need to remove the summary message.
			deleteErr := a.messages.Delete(ctx, summaryMessage.ID)
			return deleteErr
		}
		return err
	}

	summaryMessage.AddFinish(mapErrorConditionToFinishReason(true, false), "", "")
	err = a.messages.Update(genCtx, summaryMessage)
	if err != nil {
		return err
	}

	var openrouterCost *float64
	for _, step := range resp.Steps {
		stepCost := a.openrouterCost(step.ProviderMetadata)
		if stepCost != nil {
			newCost := *stepCost
			if openrouterCost != nil {
				newCost += *openrouterCost
			}
			openrouterCost = &newCost
		}
	}

	a.updateSessionUsage(a.largeModel, &currentSession, resp.TotalUsage, openrouterCost)

	// Just in case, get just the last usage info.
	usage := resp.Response.Usage
	currentSession.SummaryMessageID = summaryMessage.ID
	currentSession.CompletionTokens = usage.OutputTokens
	currentSession.PromptTokens = 0
	_, err = a.sessions.Save(genCtx, currentSession)
	return err
}

func (a *sessionAgent) getCacheControlOptions() fantasy.ProviderOptions {
	if t, _ := strconv.ParseBool(os.Getenv("CRUSH_DISABLE_ANTHROPIC_CACHE")); t {
		return fantasy.ProviderOptions{}
	}
	return fantasy.ProviderOptions{
		anthropic.Name: &anthropic.ProviderCacheControlOptions{
			CacheControl: anthropic.CacheControl{Type: "ephemeral"},
		},
		bedrock.Name: &anthropic.ProviderCacheControlOptions{
			CacheControl: anthropic.CacheControl{Type: "ephemeral"},
		},
	}
}

func (a *sessionAgent) createUserMessage(ctx context.Context, call SessionAgentCall) (message.Message, error) {
	var attachmentParts []message.ContentPart
	for _, attachment := range call.Attachments {
		attachmentParts = append(attachmentParts, message.BinaryContent{Path: attachment.FilePath, MIMEType: attachment.MimeType, Data: attachment.Content})
	}
	parts := []message.ContentPart{message.TextContent{Text: call.Prompt}}
	parts = append(parts, attachmentParts...)
	msg, err := a.messages.Create(ctx, call.SessionID, message.CreateMessageParams{
		Role:  message.User,
		Parts: parts,
	})
	if err != nil {
		return message.Message{}, fmt.Errorf("failed to create user message: %w", err)
	}
	return msg, nil
}

func (a *sessionAgent) preparePrompt(msgs []message.Message, attachments ...message.Attachment) ([]fantasy.Message, []fantasy.FilePart) {
	var history []fantasy.Message
	for _, m := range msgs {
		if len(m.Parts) == 0 {
			continue
		}
		// Assistant message without content or tool calls (cancelled before it
		// returned anything).
		if m.Role == message.Assistant && len(m.ToolCalls()) == 0 && m.Content().Text == "" && m.ReasoningContent().String() == "" {
			continue
		}
		history = append(history, m.ToAIMessage()...)
	}

	var files []fantasy.FilePart
	for _, attachment := range attachments {
		files = append(files, fantasy.FilePart{
			Filename:  attachment.FileName,
			Data:      attachment.Content,
			MediaType: attachment.MimeType,
		})
	}

	return history, files
}

func (a *sessionAgent) getSessionMessages(ctx context.Context, session session.Session) ([]message.Message, error) {
	msgs, err := a.messages.List(ctx, session.ID)
	if err != nil {
		return nil, fmt.Errorf("failed to list messages: %w", err)
	}

	if session.SummaryMessageID != "" {
		summaryMsgInex := -1
		for i, msg := range msgs {
			if msg.ID == session.SummaryMessageID {
				summaryMsgInex = i
				break
			}
		}
		if summaryMsgInex != -1 {
			msgs = msgs[summaryMsgInex:]
			msgs[0].Role = message.User
		}
	}
	return msgs, nil
}

func (a *sessionAgent) generateTitle(ctx context.Context, session *session.Session, prompt string) {
	if prompt == "" {
		return
	}

	var maxOutput int64 = 40
	if a.smallModel.CatwalkCfg.CanReason {
		maxOutput = a.smallModel.CatwalkCfg.DefaultMaxTokens
	}

	agent := fantasy.NewAgent(a.smallModel.Model,
		fantasy.WithSystemPrompt(string(titlePrompt)+"\n /no_think"),
		fantasy.WithMaxOutputTokens(maxOutput),
	)

	resp, err := agent.Stream(ctx, fantasy.AgentStreamCall{
		Prompt: fmt.Sprintf("Generate a concise title for the following content:\n\n%s\n <think>\n\n</think>", prompt),
		PrepareStep: func(callContext context.Context, options fantasy.PrepareStepFunctionOptions) (_ context.Context, prepared fantasy.PrepareStepResult, err error) {
			prepared.Messages = options.Messages
			if a.systemPromptPrefix != "" {
				prepared.Messages = append([]fantasy.Message{fantasy.NewSystemMessage(a.systemPromptPrefix)}, prepared.Messages...)
			}
			return callContext, prepared, nil
		},
	})
	if err != nil {
		slog.Error("error generating title", "err", err)
		return
	}

	title := resp.Response.Content.Text()

	title = strings.ReplaceAll(title, "\n", " ")

	// Remove thinking tags if present.
	if idx := strings.Index(title, "</think>"); idx > 0 {
		title = title[idx+len("</think>"):]
	}

	title = strings.TrimSpace(title)
	if title == "" {
		slog.Warn("failed to generate title", "warn", "empty title")
		return
	}

	session.Title = title

	var openrouterCost *float64
	for _, step := range resp.Steps {
		stepCost := a.openrouterCost(step.ProviderMetadata)
		if stepCost != nil {
			newCost := *stepCost
			if openrouterCost != nil {
				newCost += *openrouterCost
			}
			openrouterCost = &newCost
		}
	}

	a.updateSessionUsage(a.smallModel, session, resp.TotalUsage, openrouterCost)
	_, saveErr := a.sessions.Save(ctx, *session)
	if saveErr != nil {
		slog.Error("failed to save session title & usage", "error", saveErr)
		return
	}
}

func (a *sessionAgent) openrouterCost(metadata fantasy.ProviderMetadata) *float64 {
	openrouterMetadata, ok := metadata[openrouter.Name]
	if !ok {
		return nil
	}

	opts, ok := openrouterMetadata.(*openrouter.ProviderMetadata)
	if !ok {
		return nil
	}
	return &opts.Usage.Cost
}

func (a *sessionAgent) updateSessionUsage(model Model, session *session.Session, usage fantasy.Usage, overrideCost *float64) {
	modelConfig := model.CatwalkCfg
	cost := modelConfig.CostPer1MInCached/1e6*float64(usage.CacheCreationTokens) +
		modelConfig.CostPer1MOutCached/1e6*float64(usage.CacheReadTokens) +
		modelConfig.CostPer1MIn/1e6*float64(usage.InputTokens) +
		modelConfig.CostPer1MOut/1e6*float64(usage.OutputTokens)

	if a.isClaudeCode() {
		cost = 0
	}

	a.eventTokensUsed(session.ID, model, usage, cost)

	if overrideCost != nil {
		session.Cost += *overrideCost
	} else {
		session.Cost += cost
	}

	session.CompletionTokens = usage.OutputTokens + usage.CacheReadTokens
	session.PromptTokens = usage.InputTokens + usage.CacheCreationTokens
}

func (a *sessionAgent) Cancel(sessionID string) {
	// Cancel regular requests.
	if cancel, ok := a.activeRequests.Take(sessionID); ok && cancel != nil {
		slog.Info("Request cancellation initiated", "session_id", sessionID)
		cancel()
	}

	// Also check for summarize requests.
	if cancel, ok := a.activeRequests.Take(sessionID + "-summarize"); ok && cancel != nil {
		slog.Info("Summarize cancellation initiated", "session_id", sessionID)
		cancel()
	}

	if a.QueuedPrompts(sessionID) > 0 {
		slog.Info("Clearing queued prompts", "session_id", sessionID)
		a.messageQueue.Del(sessionID)
	}
}

func (a *sessionAgent) ClearQueue(sessionID string) {
	if a.QueuedPrompts(sessionID) > 0 {
		slog.Info("Clearing queued prompts", "session_id", sessionID)
		a.messageQueue.Del(sessionID)
	}
}

func (a *sessionAgent) CancelAll() {
	if !a.IsBusy() {
		return
	}
	for key := range a.activeRequests.Seq2() {
		a.Cancel(key) // key is sessionID
	}

	timeout := time.After(5 * time.Second)
	for a.IsBusy() {
		select {
		case <-timeout:
			return
		default:
			time.Sleep(200 * time.Millisecond)
		}
	}
}

func (a *sessionAgent) IsBusy() bool {
	var busy bool
	for cancelFunc := range a.activeRequests.Seq() {
		if cancelFunc != nil {
			busy = true
			break
		}
	}
	return busy
}

func (a *sessionAgent) IsSessionBusy(sessionID string) bool {
	_, busy := a.activeRequests.Get(sessionID)
	return busy
}

func (a *sessionAgent) QueuedPrompts(sessionID string) int {
	l, ok := a.messageQueue.Get(sessionID)
	if !ok {
		return 0
	}
	return len(l)
}

// handleNonFinalToolCalls processes tool calls in non-final states during error handling
func (a *sessionAgent) handleNonFinalToolCalls(ctx context.Context, currentAssistant *message.Message, toolCalls []message.ToolCall) error {
	for _, tc := range toolCalls {
		if tc.State.IsNonFinalState() {
			// Set non-final tool calls to completed state
			// This ensures tools without explicit results are marked as finished
			tc.Input = "{}"
			currentAssistant.AddToolCall(tc)
			updateErr := a.messages.Update(ctx, *currentAssistant)
			if updateErr != nil {
				return updateErr
			}
		}
	}
	return nil
}

// findExistingToolResult searches for existing tool results in message list
func (a *sessionAgent) findExistingToolResult(msgs []message.Message, toolCallID message.ToolCallID) bool {
	for _, msg := range msgs {
		if msg.Role == message.Tool {
			for _, tr := range msg.ToolResults() {
				if tr.ToolCallID == toolCallID {
					return true
				}
			}
		}
	}
	return false
}

// setToolCallStateFromError sets tool call state based on error type and returns content
func (a *sessionAgent) setToolCallStateFromError(tc *message.ToolCall, isCancelErr, isPermissionErr bool) string {
	content := "There was an error while executing the tool"
	switch {
	case isCancelErr:
		tc.State = enum.ToolCallStateCancelled
		content = "Tool execution canceled by user"
	case isPermissionErr:
		tc.State = enum.ToolCallStatePermissionDenied
		content = "User denied permission"
	default:
		tc.State = enum.ToolCallStateFailed
		// Note: content already set to default error message above
	}
	return content
}

// mapToolCallStateToResultState converts tool call state to result state
func (a *sessionAgent) mapToolCallStateToResultState(state enum.ToolCallState) enum.ToolResultState {
	switch state {
	case enum.ToolCallStateCancelled:
		return enum.ToolResultStateCancelled
	case enum.ToolCallStatePermissionDenied:
		return enum.ToolResultStateError
	case enum.ToolCallStateFailed:
		return enum.ToolResultStateError
	default:
		return enum.ToolResultStateSuccess
	}
}

// createAndPersistToolResult creates and saves a tool result message
func (a *sessionAgent) createAndPersistToolResult(ctx context.Context, currentAssistant *message.Message, tc message.ToolCall, content string, resultState enum.ToolResultState) error {
	toolResult := message.ToolResult{
		ToolCallID:  tc.ID,
		Name:        tc.Name,
		Content:     content,
		ResultState: resultState,
	}

	_, createErr := a.messages.Create(context.Background(), currentAssistant.SessionID, message.CreateMessageParams{
		Role: message.Tool,
		Parts: []message.ContentPart{
			toolResult,
		},
	})
	return createErr
}

// handleErrorToolCalls processes tool calls during error conditions
func (a *sessionAgent) handleErrorToolCalls(ctx context.Context, currentAssistant *message.Message, toolCalls []message.ToolCall, msgs []message.Message, isCancelErr, isPermissionErr bool) error {
	// Handle non-final tool calls first
	if err := a.handleNonFinalToolCalls(ctx, currentAssistant, toolCalls); err != nil {
		return err
	}

	// Process each tool call
	for _, tc := range toolCalls {
		if tc.State.IsNonFinalState() {
			continue // Already handled above
		}

		// Check if tool result already exists
		if a.findExistingToolResult(msgs, tc.ID) {
			tc.State = enum.ToolCallStateCompleted
			continue
		}

		// Set tool call state based on error type
		content := a.setToolCallStateFromError(&tc, isCancelErr, isPermissionErr)

		// Map to result state and create tool result
		resultState := a.mapToolCallStateToResultState(tc.State)
		if createErr := a.createAndPersistToolResult(ctx, currentAssistant, tc, content, resultState); createErr != nil {
			return createErr
		}
	}
	return nil
}

func (a *sessionAgent) SetModels(large, small Model) {
	a.largeModel = large
	a.smallModel = small
}

func (a *sessionAgent) SetTools(tools []fantasy.AgentTool) {
	a.tools = tools
}

func (a *sessionAgent) Model() Model {
	return a.largeModel
}

func (a *sessionAgent) promptPrefix() string {
	if a.isClaudeCode() {
		return "You are Claude Code, Anthropic's official CLI for Claude."
	}
	return a.systemPromptPrefix
}

func (a *sessionAgent) isClaudeCode() bool {
	cfg := config.Get()
	pc, ok := cfg.Providers.Get(a.largeModel.ModelCfg.Provider)
	return ok && pc.ID == string(catwalk.InferenceProviderAnthropic) && pc.OAuthToken != nil
}

// convertToToolResult converts a fantasy tool result to a message tool result.
func (a *sessionAgent) convertToToolResult(result fantasy.ToolResultContent) message.ToolResult {
	baseResult := message.ToolResult{
		ToolCallID: result.ToolCallID,
		Name:       result.ToolName,
		Metadata:   result.ClientMetadata,
	}

	switch result.Result.GetType() {
	case fantasy.ToolResultContentTypeText:
		if r, ok := fantasy.AsToolResultOutputType[fantasy.ToolResultOutputContentText](result.Result); ok {
			baseResult.Content = r.Text
		}
	case fantasy.ToolResultContentTypeError:
		if r, ok := fantasy.AsToolResultOutputType[fantasy.ToolResultOutputContentError](result.Result); ok {
			baseResult.Content = r.Error.Error()
			baseResult.IsError = true
		}
	case fantasy.ToolResultContentTypeMedia:
		if r, ok := fantasy.AsToolResultOutputType[fantasy.ToolResultOutputContentMedia](result.Result); ok {
			content := r.Text
			if content == "" {
				content = fmt.Sprintf("Loaded %s content", r.MediaType)
			}
			baseResult.Content = content
			baseResult.Data = r.Data
			baseResult.MIMEType = r.MediaType
		}
	}

	return baseResult
}

// workaroundProviderMediaLimitations converts media content in tool results to
// user messages for providers that don't natively support images in tool results.
//
// Problem: OpenAI, Google, OpenRouter, and other OpenAI-compatible providers
// don't support sending images/media in tool result messages - they only accept
// text in tool results. However, they DO support images in user messages.
//
// If we send media in tool results to these providers, the API returns an error.
//
// Solution: For these providers, we:
//  1. Replace the media in the tool result with a text placeholder
//  2. Inject a user message immediately after with the image as a file attachment
//  3. This maintains the tool execution flow while working around API limitations
//
// Anthropic and Bedrock support images natively in tool results, so we skip
// this workaround for them.
//
// Example transformation:
//
//	BEFORE: [tool result: image data]
//	AFTER:  [tool result: "Image loaded - see attached"], [user: image attachment]
func (a *sessionAgent) workaroundProviderMediaLimitations(messages []fantasy.Message) []fantasy.Message {
	providerSupportsMedia := a.largeModel.ModelCfg.Provider == string(catwalk.InferenceProviderAnthropic) ||
		a.largeModel.ModelCfg.Provider == string(catwalk.InferenceProviderBedrock)

	if providerSupportsMedia {
		return messages
	}

	convertedMessages := make([]fantasy.Message, 0, len(messages))

	for _, msg := range messages {
		if msg.Role != fantasy.MessageRoleTool {
			convertedMessages = append(convertedMessages, msg)
			continue
		}

		textParts := make([]fantasy.MessagePart, 0, len(msg.Content))
		var mediaFiles []fantasy.FilePart

		for _, part := range msg.Content {
			toolResult, ok := fantasy.AsMessagePart[fantasy.ToolResultPart](part)
			if !ok {
				textParts = append(textParts, part)
				continue
			}

			if media, ok := fantasy.AsToolResultOutputType[fantasy.ToolResultOutputContentMedia](toolResult.Output); ok {
				decoded, err := base64.StdEncoding.DecodeString(media.Data)
				if err != nil {
					slog.Warn("failed to decode media data", "error", err)
					textParts = append(textParts, part)
					continue
				}

				mediaFiles = append(mediaFiles, fantasy.FilePart{
					Data:      decoded,
					MediaType: media.MediaType,
					Filename:  fmt.Sprintf("tool-result-%s", toolResult.ToolCallID),
				})

				textParts = append(textParts, fantasy.ToolResultPart{
					ToolCallID: toolResult.ToolCallID,
					Output: fantasy.ToolResultOutputContentText{
						Text: "[Image/media content loaded - see attached file]",
					},
					ProviderOptions: toolResult.ProviderOptions,
				})
			} else {
				textParts = append(textParts, part)
			}
		}

		convertedMessages = append(convertedMessages, fantasy.Message{
			Role:    fantasy.MessageRoleTool,
			Content: textParts,
		})

		if len(mediaFiles) > 0 {
			convertedMessages = append(convertedMessages, fantasy.NewUserMessage(
				"Here is the media content from the tool result:",
				mediaFiles...,
			))
		}
	}

	return convertedMessages
}<|MERGE_RESOLUTION|>--- conflicted
+++ resolved
@@ -343,53 +343,7 @@
 			return a.messages.Update(genCtx, *currentAssistant)
 		},
 		OnToolResult: func(result fantasy.ToolResultContent) error {
-<<<<<<< HEAD
-			var resultContent string
-			var resultState enum.ToolResultState
-			switch result.Result.GetType() {
-			case fantasy.ToolResultContentTypeText:
-				r, ok := fantasy.AsToolResultOutputType[fantasy.ToolResultOutputContentText](result.Result)
-				if ok {
-					resultContent = r.Text
-					resultState = enum.ToolResultStateSuccess
-				}
-			case fantasy.ToolResultContentTypeError:
-				r, ok := fantasy.AsToolResultOutputType[fantasy.ToolResultOutputContentError](result.Result)
-				if ok {
-					resultState = enum.ToolResultStateError
-					resultContent = r.Error.Error()
-				}
-			case fantasy.ToolResultContentTypeMedia:
-				// Handle media content type (images, files, etc.)
-				// Media content is stored separately, not displayed inline
-				resultState = enum.ToolResultStateSuccess
-			}
-
-			// Update tool call state based on result using centralized state mapping
-			for i, part := range currentAssistant.Parts {
-				if tc, ok := part.(message.ToolCall); ok && tc.ID == message.ToolCallID(result.ToolCallID) {
-					// Use centralized state mapping for consistent state transitions
-					newState := enum.ResultStateToToolCallState(resultState)
-					currentAssistant.Parts[i] = message.ToolCall{
-						ID:    tc.ID,
-						Name:  tc.Name,
-						Input: tc.Input,
-						State: newState,
-					}
-					break
-				}
-			}
-
-			toolResult := message.ToolResult{
-				ToolCallID:  message.ToolCallID(result.ToolCallID),
-				Name:        result.ToolName,
-				Content:     resultContent,
-				Metadata:    result.ClientMetadata,
-				ResultState: resultState,
-			}
-=======
 			toolResult := a.convertToToolResult(result)
->>>>>>> be746ce1
 			_, createMsgErr := a.messages.Create(genCtx, currentAssistant.SessionID, message.CreateMessageParams{
 				Role: message.Tool,
 				Parts: []message.ContentPart{
