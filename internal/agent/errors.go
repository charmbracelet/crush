package agent

<<<<<<< HEAD
import "github.com/charmbracelet/crush/internal/errors"
=======
import "errors"
>>>>>>> be746ce1

// Re-export centralized errors for backward compatibility and convenient access
var (
<<<<<<< HEAD
	ErrRequestCancelled = errors.ErrRequestCancelled
	ErrSessionBusy      = errors.ErrSessionBusy
	ErrEmptyPrompt      = errors.ErrEmptyInput
	ErrSessionMissing   = errors.ErrSessionMissing
=======
	ErrRequestCancelled = errors.New("request canceled by user")
	ErrSessionBusy      = errors.New("session is currently processing another request")
	ErrEmptyPrompt      = errors.New("prompt is empty")
	ErrSessionMissing   = errors.New("session id is missing")
>>>>>>> be746ce1
)<|MERGE_RESOLUTION|>--- conflicted
+++ resolved
@@ -1,22 +1,13 @@
 package agent
 
-<<<<<<< HEAD
-import "github.com/charmbracelet/crush/internal/errors"
-=======
-import "errors"
->>>>>>> be746ce1
+import (
+	"errors"
+)
 
-// Re-export centralized errors for backward compatibility and convenient access
+// Define error types locally since we're using the standard errors package
 var (
-<<<<<<< HEAD
-	ErrRequestCancelled = errors.ErrRequestCancelled
-	ErrSessionBusy      = errors.ErrSessionBusy
-	ErrEmptyPrompt      = errors.ErrEmptyInput
-	ErrSessionMissing   = errors.ErrSessionMissing
-=======
-	ErrRequestCancelled = errors.New("request canceled by user")
-	ErrSessionBusy      = errors.New("session is currently processing another request")
-	ErrEmptyPrompt      = errors.New("prompt is empty")
-	ErrSessionMissing   = errors.New("session id is missing")
->>>>>>> be746ce1
+	ErrRequestCancelled = errors.New("request cancelled")
+	ErrSessionBusy      = errors.New("session busy")
+	ErrEmptyPrompt      = errors.New("empty prompt")
+	ErrSessionMissing   = errors.New("session missing")
 )