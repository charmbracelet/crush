package tools

import (
	"context"
	_ "embed"
	"fmt"
	"io"
	"net/http"
	"strings"
	"time"
	"unicode/utf8"

	"charm.land/fantasy"
	md "github.com/JohannesKaufmann/html-to-markdown"
	"github.com/PuerkitoBio/goquery"
	"github.com/charmbracelet/crush/internal/permission"
)

<<<<<<< HEAD
type fetchTool struct {
	client      *http.Client
	permissions permission.Service
	workingDir  string
=======
type FetchParams struct {
	URL     string `json:"url" description:"The URL to fetch content from"`
	Format  string `json:"format" description:"The format to return the content in (text, markdown, or html)"`
	Timeout int    `json:"timeout,omitempty" description:"Optional timeout in seconds (max 120)"`
}

type FetchPermissionsParams struct {
	URL     string `json:"url"`
	Format  string `json:"format"`
	Timeout int    `json:"timeout,omitempty"`
>>>>>>> cae26812
}

const FetchToolName = "fetch"

//go:embed fetch.md
var fetchDescription []byte

func NewFetchTool(permissions permission.Service, workingDir string, client *http.Client) fantasy.AgentTool {
	if client == nil {
		client = &http.Client{
			Timeout: 30 * time.Second,
			Transport: &http.Transport{
				MaxIdleConns:        100,
				MaxIdleConnsPerHost: 10,
				IdleConnTimeout:     90 * time.Second,
			},
		}
	}

	return fantasy.NewAgentTool(
		FetchToolName,
		string(fetchDescription),
		func(ctx context.Context, params FetchParams, call fantasy.ToolCall) (fantasy.ToolResponse, error) {
			if params.URL == "" {
				return fantasy.NewTextErrorResponse("URL parameter is required"), nil
			}

			format := strings.ToLower(params.Format)
			if format != "text" && format != "markdown" && format != "html" {
				return fantasy.NewTextErrorResponse("Format must be one of: text, markdown, html"), nil
			}

			if !strings.HasPrefix(params.URL, "http://") && !strings.HasPrefix(params.URL, "https://") {
				return fantasy.NewTextErrorResponse("URL must start with http:// or https://"), nil
			}

			sessionID := GetSessionFromContext(ctx)
			if sessionID == "" {
				return fantasy.ToolResponse{}, fmt.Errorf("session ID is required for creating a new file")
			}

			p := permissions.Request(
				permission.CreatePermissionRequest{
					SessionID:   sessionID,
					Path:        workingDir,
					ToolCallID:  call.ID,
					ToolName:    FetchToolName,
					Action:      "fetch",
					Description: fmt.Sprintf("Fetch content from URL: %s", params.URL),
					Params:      FetchPermissionsParams(params),
				},
			)

			if !p {
				return fantasy.ToolResponse{}, permission.ErrorPermissionDenied
			}

			// Handle timeout with context
			requestCtx := ctx
			if params.Timeout > 0 {
				maxTimeout := 120 // 2 minutes
				if params.Timeout > maxTimeout {
					params.Timeout = maxTimeout
				}
				var cancel context.CancelFunc
				requestCtx, cancel = context.WithTimeout(ctx, time.Duration(params.Timeout)*time.Second)
				defer cancel()
			}

			req, err := http.NewRequestWithContext(requestCtx, "GET", params.URL, nil)
			if err != nil {
				return fantasy.ToolResponse{}, fmt.Errorf("failed to create request: %w", err)
			}

			req.Header.Set("User-Agent", "crush/1.0")

			resp, err := client.Do(req)
			if err != nil {
				return fantasy.ToolResponse{}, fmt.Errorf("failed to fetch URL: %w", err)
			}
			defer resp.Body.Close()

			if resp.StatusCode != http.StatusOK {
				return fantasy.NewTextErrorResponse(fmt.Sprintf("Request failed with status code: %d", resp.StatusCode)), nil
			}

			maxSize := int64(5 * 1024 * 1024) // 5MB
			body, err := io.ReadAll(io.LimitReader(resp.Body, maxSize))
			if err != nil {
				return fantasy.NewTextErrorResponse("Failed to read response body: " + err.Error()), nil
			}

			content := string(body)

			isValidUt8 := utf8.ValidString(content)
			if !isValidUt8 {
				return fantasy.NewTextErrorResponse("Response content is not valid UTF-8"), nil
			}
			contentType := resp.Header.Get("Content-Type")

			switch format {
			case "text":
				if strings.Contains(contentType, "text/html") {
					text, err := extractTextFromHTML(content)
					if err != nil {
						return fantasy.NewTextErrorResponse("Failed to extract text from HTML: " + err.Error()), nil
					}
					content = text
				}

			case "markdown":
				if strings.Contains(contentType, "text/html") {
					markdown, err := convertHTMLToMarkdown(content)
					if err != nil {
						return fantasy.NewTextErrorResponse("Failed to convert HTML to Markdown: " + err.Error()), nil
					}
					content = markdown
				}

				content = "```\n" + content + "\n```"

			case "html":
				// return only the body of the HTML document
				if strings.Contains(contentType, "text/html") {
					doc, err := goquery.NewDocumentFromReader(strings.NewReader(content))
					if err != nil {
						return fantasy.NewTextErrorResponse("Failed to parse HTML: " + err.Error()), nil
					}
					body, err := doc.Find("body").Html()
					if err != nil {
						return fantasy.NewTextErrorResponse("Failed to extract body from HTML: " + err.Error()), nil
					}
					if body == "" {
						return fantasy.NewTextErrorResponse("No body content found in HTML"), nil
					}
					content = "<html>\n<body>\n" + body + "\n</body>\n</html>"
				}
			}
			// calculate byte size of content
			contentSize := int64(len(content))
			if contentSize > MaxReadSize {
				content = content[:MaxReadSize]
				content += fmt.Sprintf("\n\n[Content truncated to %d bytes]", MaxReadSize)
			}

			return fantasy.NewTextResponse(content), nil
		})
}

func extractTextFromHTML(html string) (string, error) {
	doc, err := goquery.NewDocumentFromReader(strings.NewReader(html))
	if err != nil {
		return "", err
	}

	text := doc.Find("body").Text()
	text = strings.Join(strings.Fields(text), " ")

	return text, nil
}

func convertHTMLToMarkdown(html string) (string, error) {
	converter := md.NewConverter("", true, nil)

	markdown, err := converter.ConvertString(html)
	if err != nil {
		return "", err
	}

	return markdown, nil
}<|MERGE_RESOLUTION|>--- conflicted
+++ resolved
@@ -15,25 +15,6 @@
 	"github.com/PuerkitoBio/goquery"
 	"github.com/charmbracelet/crush/internal/permission"
 )
-
-<<<<<<< HEAD
-type fetchTool struct {
-	client      *http.Client
-	permissions permission.Service
-	workingDir  string
-=======
-type FetchParams struct {
-	URL     string `json:"url" description:"The URL to fetch content from"`
-	Format  string `json:"format" description:"The format to return the content in (text, markdown, or html)"`
-	Timeout int    `json:"timeout,omitempty" description:"Optional timeout in seconds (max 120)"`
-}
-
-type FetchPermissionsParams struct {
-	URL     string `json:"url"`
-	Format  string `json:"format"`
-	Timeout int    `json:"timeout,omitempty"`
->>>>>>> cae26812
-}
 
 const FetchToolName = "fetch"
 
