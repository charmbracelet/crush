package app

import (
	"context"
	"database/sql"
	"errors"
	"fmt"
	"log/slog"
	"sync"
	"time"

	tea "github.com/charmbracelet/bubbletea/v2"
	"github.com/charmbracelet/crush/internal/config"
	"github.com/charmbracelet/crush/internal/csync"
	"github.com/charmbracelet/crush/internal/db"
	"github.com/charmbracelet/crush/internal/format"
	"github.com/charmbracelet/crush/internal/history"
	"github.com/charmbracelet/crush/internal/llm/agent"
	"github.com/charmbracelet/crush/internal/log"
	"github.com/charmbracelet/crush/internal/notification"
	"github.com/charmbracelet/crush/internal/pubsub"

	"github.com/charmbracelet/crush/internal/lsp"
	"github.com/charmbracelet/crush/internal/message"
	"github.com/charmbracelet/crush/internal/permission"
	"github.com/charmbracelet/crush/internal/session"
)

type App struct {
	Sessions    session.Service
	Messages    message.Service
	History     history.Service
	Permissions permission.Service

	CoderAgent agent.Service
	Notifier   *notification.Notifier

	LSPClients *csync.Map[string, *lsp.Client]

	config *config.Config

	serviceEventsWG *sync.WaitGroup
	eventsCtx       context.Context
	events          chan tea.Msg
	tuiWG           *sync.WaitGroup

	// global context and cleanup functions
	globalCtx    context.Context
	cleanupFuncs []func() error
}

// New initializes a new applcation instance.
func New(ctx context.Context, conn *sql.DB, cfg *config.Config) (*App, error) {
	q := db.New(conn)
	sessions := session.NewService(q)
	messages := message.NewService(q)
	files := history.NewService(q, conn)
	skipPermissionsRequests := cfg.Permissions != nil && cfg.Permissions.SkipRequests
	allowedTools := []string{}
	if cfg.Permissions != nil && cfg.Permissions.AllowedTools != nil {
		allowedTools = cfg.Permissions.AllowedTools
	}

	// Enable notifications by default, disable if configured
	notifier := notification.New(cfg.Options != nil && !cfg.Options.DisableNotifications)

	// Test notification on startup (only in debug mode)
	if cfg.Options != nil && cfg.Options.Debug {
		notifier.NotifyTaskComplete(ctx, "Crush Started", "Notification system is working")
	}

	app := &App{
		Sessions:    sessions,
		Messages:    messages,
		History:     files,
<<<<<<< HEAD
		Permissions: permission.NewPermissionService(cfg.WorkingDir(), skipPermissionsRequests),
		Notifier:    notifier,
		LSPClients:  make(map[string]*lsp.Client),
=======
		Permissions: permission.NewPermissionService(cfg.WorkingDir(), skipPermissionsRequests, allowedTools),
		LSPClients:  csync.NewMap[string, *lsp.Client](),
>>>>>>> 976425c7

		globalCtx: ctx,

		config: cfg,

		events:          make(chan tea.Msg, 100),
		serviceEventsWG: &sync.WaitGroup{},
		tuiWG:           &sync.WaitGroup{},
	}

	app.setupEvents()

	// Initialize LSP clients in the background.
	app.initLSPClients(ctx)

	// cleanup database upon app shutdown
	app.cleanupFuncs = append(app.cleanupFuncs, conn.Close)

	// TODO: remove the concept of agent config, most likely.
	if cfg.IsConfigured() {
		if err := app.InitCoderAgent(); err != nil {
			return nil, fmt.Errorf("failed to initialize coder agent: %w", err)
		}
	} else {
		slog.Warn("No agent configuration found")
	}
	return app, nil
}

// Config returns the application configuration.
func (app *App) Config() *config.Config {
	return app.config
}

// RunNonInteractive handles the execution flow when a prompt is provided via
// CLI flag.
func (app *App) RunNonInteractive(ctx context.Context, prompt string, quiet bool) error {
	slog.Info("Running in non-interactive mode")

	ctx, cancel := context.WithCancel(ctx)
	defer cancel()

	// Start spinner if not in quiet mode.
	var spinner *format.Spinner
	if !quiet {
		spinner = format.NewSpinner(ctx, cancel, "Generating")
		spinner.Start()
	}

	// Helper function to stop spinner once.
	stopSpinner := func() {
		if !quiet && spinner != nil {
			spinner.Stop()
			spinner = nil
		}
	}
	defer stopSpinner()

	const maxPromptLengthForTitle = 100
	titlePrefix := "Non-interactive: "
	var titleSuffix string

	if len(prompt) > maxPromptLengthForTitle {
		titleSuffix = prompt[:maxPromptLengthForTitle] + "..."
	} else {
		titleSuffix = prompt
	}
	title := titlePrefix + titleSuffix

	sess, err := app.Sessions.Create(ctx, title)
	if err != nil {
		return fmt.Errorf("failed to create session for non-interactive mode: %w", err)
	}
	slog.Info("Created session for non-interactive run", "session_id", sess.ID)

	// Automatically approve all permission requests for this non-interactive session
	app.Permissions.AutoApproveSession(sess.ID)

	done, err := app.CoderAgent.Run(ctx, sess.ID, prompt)
	if err != nil {
		return fmt.Errorf("failed to start agent processing stream: %w", err)
	}

	messageEvents := app.Messages.Subscribe(ctx)
	messageReadBytes := make(map[string]int)

	for {
		select {
		case result := <-done:
			stopSpinner()

			if result.Error != nil {
				if errors.Is(result.Error, context.Canceled) || errors.Is(result.Error, agent.ErrRequestCancelled) {
					slog.Info("Non-interactive: agent processing cancelled", "session_id", sess.ID)
					return nil
				}
				return fmt.Errorf("agent processing failed: %w", result.Error)
			}

			msgContent := result.Message.Content().String()
			readBts := messageReadBytes[result.Message.ID]

			if len(msgContent) < readBts {
				slog.Error("Non-interactive: message content is shorter than read bytes", "message_length", len(msgContent), "read_bytes", readBts)
				return fmt.Errorf("message content is shorter than read bytes: %d < %d", len(msgContent), readBts)
			}
			fmt.Println(msgContent[readBts:])
			messageReadBytes[result.Message.ID] = len(msgContent)

<<<<<<< HEAD
			slog.Info("Non-interactive run completed", "session_id", sess.ID)

			// Send completion notification
			app.Notifier.NotifyTaskComplete(ctx, "Crush Task Complete", "Your task has finished successfully")
=======
			slog.Info("Non-interactive: run completed", "session_id", sess.ID)
>>>>>>> 976425c7
			return nil

		case event := <-messageEvents:
			msg := event.Payload
			if msg.SessionID == sess.ID && msg.Role == message.Assistant && len(msg.Parts) > 0 {
				stopSpinner()

				content := msg.Content().String()
				readBytes := messageReadBytes[msg.ID]

				if len(content) < readBytes {
					slog.Error("Non-interactive: message content is shorter than read bytes", "message_length", len(content), "read_bytes", readBytes)
					return fmt.Errorf("message content is shorter than read bytes: %d < %d", len(content), readBytes)
				}

				part := content[readBytes:]
				fmt.Print(part)
				messageReadBytes[msg.ID] = len(content)
			}

		case <-ctx.Done():
			stopSpinner()
			return ctx.Err()
		}
	}

	return nil
}

func (app *App) UpdateAgentModel() error {
	return app.CoderAgent.UpdateModel()
}

func (app *App) setupEvents() {
	ctx, cancel := context.WithCancel(app.globalCtx)
	app.eventsCtx = ctx
	setupSubscriber(ctx, app.serviceEventsWG, "sessions", app.Sessions.Subscribe, app.events)
	setupSubscriber(ctx, app.serviceEventsWG, "messages", app.Messages.Subscribe, app.events)
	setupSubscriber(ctx, app.serviceEventsWG, "permissions", app.Permissions.Subscribe, app.events)
	setupSubscriber(ctx, app.serviceEventsWG, "permissions-notifications", app.Permissions.SubscribeNotifications, app.events)
	setupSubscriber(ctx, app.serviceEventsWG, "history", app.History.Subscribe, app.events)
<<<<<<< HEAD

	// Setup notification handler for message completion
	app.setupNotificationHandler(ctx)

	cleanupFunc := func() {
=======
	setupSubscriber(ctx, app.serviceEventsWG, "mcp", agent.SubscribeMCPEvents, app.events)
	setupSubscriber(ctx, app.serviceEventsWG, "lsp", SubscribeLSPEvents, app.events)
	cleanupFunc := func() error {
>>>>>>> 976425c7
		cancel()
		app.serviceEventsWG.Wait()
		return nil
	}
	app.cleanupFuncs = append(app.cleanupFuncs, cleanupFunc)
}

func setupSubscriber[T any](
	ctx context.Context,
	wg *sync.WaitGroup,
	name string,
	subscriber func(context.Context) <-chan pubsub.Event[T],
	outputCh chan<- tea.Msg,
) {
	wg.Go(func() {
		subCh := subscriber(ctx)
		for {
			select {
			case event, ok := <-subCh:
				if !ok {
					slog.Debug("subscription channel closed", "name", name)
					return
				}
				var msg tea.Msg = event
				select {
				case outputCh <- msg:
				case <-time.After(2 * time.Second):
					slog.Warn("message dropped due to slow consumer", "name", name)
				case <-ctx.Done():
					slog.Debug("subscription cancelled", "name", name)
					return
				}
			case <-ctx.Done():
				slog.Debug("subscription cancelled", "name", name)
				return
			}
		}
	})
}

func (app *App) setupNotificationHandler(ctx context.Context) {
	app.serviceEventsWG.Add(1)
	go func() {
		defer app.serviceEventsWG.Done()
		slog.Debug("Starting notification handler")
		msgCh := app.Messages.Subscribe(ctx)
		for {
			select {
			case event, ok := <-msgCh:
				if !ok {
					slog.Debug("notification handler: message channel closed")
					return
				}
				slog.Debug("Notification handler received event", "type", event.Type, "role", event.Payload.Role, "finished", event.Payload.IsFinished())
				if event.Type == pubsub.UpdatedEvent {
					msg := event.Payload
					if msg.IsFinished() && msg.Role == message.Assistant {
						slog.Debug("Message finished, sending notification", "session_id", msg.SessionID)
						// Get session to create a meaningful notification title
						sess, err := app.Sessions.Get(ctx, msg.SessionID)
						if err != nil {
							slog.Debug("Failed to get session for notification", "error", err)
							continue
						}

						title := "Crush Task Complete"
						notificationMsg := fmt.Sprintf("Task completed in session: %s", sess.Title)
						app.Notifier.NotifyTaskComplete(ctx, title, notificationMsg)
					}
				}
			case <-ctx.Done():
				slog.Debug("notification handler cancelled")
				return
			}
		}
	}()
}

func (app *App) InitCoderAgent() error {
	coderAgentCfg := app.config.Agents["coder"]
	if coderAgentCfg.ID == "" {
		return fmt.Errorf("coder agent configuration is missing")
	}
	var err error
	app.CoderAgent, err = agent.NewAgent(
		app.globalCtx,
		coderAgentCfg,
		app.Permissions,
		app.Sessions,
		app.Messages,
		app.History,
		app.LSPClients,
	)
	if err != nil {
		slog.Error("Failed to create coder agent", "err", err)
		return err
	}

	// Add MCP client cleanup to shutdown process
	app.cleanupFuncs = append(app.cleanupFuncs, agent.CloseMCPClients)

	setupSubscriber(app.eventsCtx, app.serviceEventsWG, "coderAgent", app.CoderAgent.Subscribe, app.events)
	return nil
}

// Subscribe sends events to the TUI as tea.Msgs.
func (app *App) Subscribe(program *tea.Program) {
	defer log.RecoverPanic("app.Subscribe", func() {
		slog.Info("TUI subscription panic: attempting graceful shutdown")
		program.Quit()
	})

	app.tuiWG.Add(1)
	tuiCtx, tuiCancel := context.WithCancel(app.globalCtx)
	app.cleanupFuncs = append(app.cleanupFuncs, func() error {
		slog.Debug("Cancelling TUI message handler")
		tuiCancel()
		app.tuiWG.Wait()
		return nil
	})
	defer app.tuiWG.Done()

	for {
		select {
		case <-tuiCtx.Done():
			slog.Debug("TUI message handler shutting down")
			return
		case msg, ok := <-app.events:
			if !ok {
				slog.Debug("TUI message channel closed")
				return
			}
			program.Send(msg)
		}
	}
}

// Shutdown performs a graceful shutdown of the application.
func (app *App) Shutdown() {
	if app.CoderAgent != nil {
		app.CoderAgent.CancelAll()
	}

	// Shutdown all LSP clients.
	for name, client := range app.LSPClients.Seq2() {
		shutdownCtx, cancel := context.WithTimeout(app.globalCtx, 5*time.Second)
		if err := client.Close(shutdownCtx); err != nil {
			slog.Error("Failed to shutdown LSP client", "name", name, "error", err)
		}
		cancel()
	}

	// Call call cleanup functions.
	for _, cleanup := range app.cleanupFuncs {
		if cleanup != nil {
			if err := cleanup(); err != nil {
				slog.Error("Failed to cleanup app properly on shutdown", "error", err)
			}
		}
	}
}<|MERGE_RESOLUTION|>--- conflicted
+++ resolved
@@ -73,14 +73,9 @@
 		Sessions:    sessions,
 		Messages:    messages,
 		History:     files,
-<<<<<<< HEAD
-		Permissions: permission.NewPermissionService(cfg.WorkingDir(), skipPermissionsRequests),
+		Permissions: permission.NewPermissionService(cfg.WorkingDir(), skipPermissionsRequests, allowedTools),
 		Notifier:    notifier,
-		LSPClients:  make(map[string]*lsp.Client),
-=======
-		Permissions: permission.NewPermissionService(cfg.WorkingDir(), skipPermissionsRequests, allowedTools),
 		LSPClients:  csync.NewMap[string, *lsp.Client](),
->>>>>>> 976425c7
 
 		globalCtx: ctx,
 
@@ -190,14 +185,11 @@
 			fmt.Println(msgContent[readBts:])
 			messageReadBytes[result.Message.ID] = len(msgContent)
 
-<<<<<<< HEAD
-			slog.Info("Non-interactive run completed", "session_id", sess.ID)
+			slog.Info("Non-interactive: run completed", "session_id", sess.ID)
 
 			// Send completion notification
 			app.Notifier.NotifyTaskComplete(ctx, "Crush Task Complete", "Your task has finished successfully")
-=======
-			slog.Info("Non-interactive: run completed", "session_id", sess.ID)
->>>>>>> 976425c7
+
 			return nil
 
 		case event := <-messageEvents:
@@ -239,17 +231,11 @@
 	setupSubscriber(ctx, app.serviceEventsWG, "permissions", app.Permissions.Subscribe, app.events)
 	setupSubscriber(ctx, app.serviceEventsWG, "permissions-notifications", app.Permissions.SubscribeNotifications, app.events)
 	setupSubscriber(ctx, app.serviceEventsWG, "history", app.History.Subscribe, app.events)
-<<<<<<< HEAD
-
 	// Setup notification handler for message completion
 	app.setupNotificationHandler(ctx)
-
-	cleanupFunc := func() {
-=======
 	setupSubscriber(ctx, app.serviceEventsWG, "mcp", agent.SubscribeMCPEvents, app.events)
 	setupSubscriber(ctx, app.serviceEventsWG, "lsp", SubscribeLSPEvents, app.events)
 	cleanupFunc := func() error {
->>>>>>> 976425c7
 		cancel()
 		app.serviceEventsWG.Wait()
 		return nil
