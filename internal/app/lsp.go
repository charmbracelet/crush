package app

import (
	"context"
	"log/slog"
	"time"

	"github.com/charmbracelet/crush/internal/config"
	"github.com/charmbracelet/crush/internal/log"
	"github.com/charmbracelet/crush/internal/lsp"
	"github.com/charmbracelet/crush/internal/lsp/watcher"
)

// initLSPClients initializes LSP clients.
func (app *App) initLSPClients(ctx context.Context) {
	for name, clientConfig := range app.config.LSP {
<<<<<<< HEAD
		// Initialize if enabled (when field is not set, it defaults to false due to Go zero value)
		// So we need to check if it's explicitly enabled
		if clientConfig.Enabled {
			go app.CreateAndStartLSPClient(ctx, name, clientConfig.Command, clientConfig.Args...)
		}
=======
		go app.createAndStartLSPClient(ctx, name, clientConfig)
>>>>>>> 2eaad510
	}
	slog.Info("LSP clients initialization started in background")
}

<<<<<<< HEAD
// CreateAndStartLSPClient creates a new LSP client, initializes it, and starts its workspace watcher
func (app *App) CreateAndStartLSPClient(ctx context.Context, name string, command string, args ...string) {
	slog.Info("Creating LSP client", "name", name, "command", command, "args", args)
=======
// createAndStartLSPClient creates a new LSP client, initializes it, and starts its workspace watcher
func (app *App) createAndStartLSPClient(ctx context.Context, name string, config config.LSPConfig) {
	slog.Info("Creating LSP client", "name", name, "command", config.Command, "fileTypes", config.FileTypes, "args", config.Args)
>>>>>>> 2eaad510

	// Update state to starting
	updateLSPState(name, lsp.StateStarting, nil, nil, 0)

	// Create LSP client.
	lspClient, err := lsp.NewClient(ctx, name, config)
	if err != nil {
		slog.Error("Failed to create LSP client for", name, err)
		updateLSPState(name, lsp.StateError, err, nil, 0)
		return
	}

	// Set diagnostics callback
	lspClient.SetDiagnosticsCallback(updateLSPDiagnostics)

	// Increase initialization timeout as some servers take more time to start.
	initCtx, cancel := context.WithTimeout(ctx, 30*time.Second)
	defer cancel()

	// Initialize LSP client.
	_, err = lspClient.InitializeLSPClient(initCtx, app.config.WorkingDir())
	if err != nil {
		slog.Error("Initialize failed", "name", name, "error", err)
		updateLSPState(name, lsp.StateError, err, lspClient, 0)
		lspClient.Close()
		return
	}

	// Wait for the server to be ready.
	if err := lspClient.WaitForServerReady(initCtx); err != nil {
		slog.Error("Server failed to become ready", "name", name, "error", err)
		// Server never reached a ready state, but let's continue anyway, as
		// some functionality might still work.
		lspClient.SetServerState(lsp.StateError)
		updateLSPState(name, lsp.StateError, err, lspClient, 0)
	} else {
		// Server reached a ready state scuccessfully.
		slog.Info("LSP server is ready", "name", name)
		lspClient.SetServerState(lsp.StateReady)
		updateLSPState(name, lsp.StateReady, nil, lspClient, 0)
	}

	slog.Info("LSP client initialized", "name", name)

	// Create a child context that can be canceled when the app is shutting
	// down.
	watchCtx, cancelFunc := context.WithCancel(ctx)

	// Create the workspace watcher.
	workspaceWatcher := watcher.NewWorkspaceWatcher(name, lspClient)

	// Store the cancel function to be called during cleanup.
	app.watcherCancelFuncs.Append(cancelFunc)

	// Add to map with mutex protection before starting goroutine
	app.clientsMutex.Lock()
	app.LSPClients[name] = lspClient
	app.clientsMutex.Unlock()

	// Run workspace watcher.
	app.lspWatcherWG.Add(1)
	go app.runWorkspaceWatcher(watchCtx, name, workspaceWatcher)
}

// runWorkspaceWatcher executes the workspace watcher for an LSP client.
func (app *App) runWorkspaceWatcher(ctx context.Context, name string, workspaceWatcher *watcher.WorkspaceWatcher) {
	defer app.lspWatcherWG.Done()
	defer log.RecoverPanic("LSP-"+name, func() {
		// Try to restart the client.
		app.restartLSPClient(ctx, name)
	})

	workspaceWatcher.WatchWorkspace(ctx, app.config.WorkingDir())
	slog.Info("Workspace watcher stopped", "client", name)
}

// restartLSPClient attempts to restart a crashed or failed LSP client.
func (app *App) restartLSPClient(ctx context.Context, name string) {
	// Get the original configuration.
	clientConfig, exists := app.config.LSP[name]
	if !exists {
		slog.Error("Cannot restart client, configuration not found", "client", name)
		return
	}

	// Clean up the old client if it exists.
	app.clientsMutex.Lock()
	oldClient, exists := app.LSPClients[name]
	if exists {
		// Remove from map before potentially slow shutdown.
		delete(app.LSPClients, name)
	}
	app.clientsMutex.Unlock()

	if exists && oldClient != nil {
		// Try to shut down client gracefully, but don't block on errors.
		shutdownCtx, cancel := context.WithTimeout(context.Background(), 5*time.Second)
		_ = oldClient.Shutdown(shutdownCtx)
		cancel()
	}

	// Create a new client using the shared function.
<<<<<<< HEAD
	app.CreateAndStartLSPClient(ctx, name, clientConfig.Command, clientConfig.Args...)
=======
	app.createAndStartLSPClient(ctx, name, clientConfig)
>>>>>>> 2eaad510
	slog.Info("Successfully restarted LSP client", "client", name)
}<|MERGE_RESOLUTION|>--- conflicted
+++ resolved
@@ -5,7 +5,6 @@
 	"log/slog"
 	"time"
 
-	"github.com/charmbracelet/crush/internal/config"
 	"github.com/charmbracelet/crush/internal/log"
 	"github.com/charmbracelet/crush/internal/lsp"
 	"github.com/charmbracelet/crush/internal/lsp/watcher"
@@ -14,28 +13,18 @@
 // initLSPClients initializes LSP clients.
 func (app *App) initLSPClients(ctx context.Context) {
 	for name, clientConfig := range app.config.LSP {
-<<<<<<< HEAD
 		// Initialize if enabled (when field is not set, it defaults to false due to Go zero value)
 		// So we need to check if it's explicitly enabled
 		if clientConfig.Enabled {
 			go app.CreateAndStartLSPClient(ctx, name, clientConfig.Command, clientConfig.Args...)
 		}
-=======
-		go app.createAndStartLSPClient(ctx, name, clientConfig)
->>>>>>> 2eaad510
 	}
 	slog.Info("LSP clients initialization started in background")
 }
 
-<<<<<<< HEAD
 // CreateAndStartLSPClient creates a new LSP client, initializes it, and starts its workspace watcher
 func (app *App) CreateAndStartLSPClient(ctx context.Context, name string, command string, args ...string) {
 	slog.Info("Creating LSP client", "name", name, "command", command, "args", args)
-=======
-// createAndStartLSPClient creates a new LSP client, initializes it, and starts its workspace watcher
-func (app *App) createAndStartLSPClient(ctx context.Context, name string, config config.LSPConfig) {
-	slog.Info("Creating LSP client", "name", name, "command", config.Command, "fileTypes", config.FileTypes, "args", config.Args)
->>>>>>> 2eaad510
 
 	// Update state to starting
 	updateLSPState(name, lsp.StateStarting, nil, nil, 0)
@@ -138,10 +127,6 @@
 	}
 
 	// Create a new client using the shared function.
-<<<<<<< HEAD
 	app.CreateAndStartLSPClient(ctx, name, clientConfig.Command, clientConfig.Args...)
-=======
-	app.createAndStartLSPClient(ctx, name, clientConfig)
->>>>>>> 2eaad510
 	slog.Info("Successfully restarted LSP client", "client", name)
 }