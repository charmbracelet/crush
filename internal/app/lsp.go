package app

import (
	"context"
	"log/slog"
	"time"

	"github.com/charmbracelet/crush/internal/config"
	"github.com/charmbracelet/crush/internal/lsp"
)

// initLSPClients initializes LSP clients.
func (app *App) initLSPClients(ctx context.Context) {
	for name, clientConfig := range app.config.LSP {
		if clientConfig.Disabled {
			slog.Info("Skipping disabled LSP client", "name", name)
			continue
		}
		go app.createAndStartLSPClient(ctx, name, clientConfig)
	}
	slog.Info("LSP clients initialization started in background")
}

// createAndStartLSPClient creates a new LSP client, initializes it, and starts its workspace watcher
func (app *App) createAndStartLSPClient(ctx context.Context, name string, lspCfg config.LSPConfig) {
	slog.Info("Creating LSP client", "name", name, "command", lspCfg.Command, "fileTypes", lspCfg.FileTypes, "args", lspCfg.Args)

	// Check if any root markers exist in the working directory (config now has defaults)
	if !lsp.HasRootMarkers(app.config.WorkingDir(), lspCfg.RootMarkers) {
		slog.Info("Skipping LSP client - no root markers found", "name", name, "rootMarkers", lspCfg.RootMarkers)
		app.updateLSPState(name, lsp.StateDisabled, nil, 0)
		return
	}

	// Update state to starting
	app.updateLSPState(name, lsp.StateStarting, nil, 0)

	// Create LSP client.
<<<<<<< HEAD
	lspClient, err := lsp.New(ctx, app.config, name, lspCfg)
=======
	lspClient, err := lsp.New(ctx, name, config, app.config.Resolver())
>>>>>>> 32dac11c
	if err != nil {
		slog.Error("Failed to create LSP client for", name, err)
		app.updateLSPState(name, lsp.StateError, err, 0)
		return
	}

	// Set diagnostics callback
	lspClient.SetDiagnosticsCallback(app.updateLSPDiagnostics)

	// Increase initialization timeout as some servers take more time to start.
	initCtx, cancel := context.WithTimeout(ctx, 30*time.Second)
	defer cancel()

	// Initialize LSP client.
	_, err = lspClient.Initialize(initCtx, app.config.WorkingDir())
	if err != nil {
		slog.Error("Initialize failed", "name", name, "error", err)
		app.updateLSPState(name, lsp.StateError, err, 0)
		lspClient.Close(ctx)
		return
	}

	// Wait for the server to be ready.
	if err := lspClient.WaitForServerReady(initCtx); err != nil {
		slog.Error("Server failed to become ready", "name", name, "error", err)
		// Server never reached a ready state, but let's continue anyway, as
		// some functionality might still work.
		lspClient.SetServerState(lsp.StateError)
		app.updateLSPState(name, lsp.StateError, err, 0)
	} else {
		// Server reached a ready state scuccessfully.
		slog.Info("LSP server is ready", "name", name)
		lspClient.SetServerState(lsp.StateReady)
		app.updateLSPState(name, lsp.StateReady, nil, 0)
	}

	slog.Info("LSP client initialized", "name", name)

	// Add to map with mutex protection before starting goroutine
	app.LSPClients.Set(name, lspClient)
}<|MERGE_RESOLUTION|>--- conflicted
+++ resolved
@@ -36,11 +36,7 @@
 	app.updateLSPState(name, lsp.StateStarting, nil, 0)
 
 	// Create LSP client.
-<<<<<<< HEAD
-	lspClient, err := lsp.New(ctx, app.config, name, lspCfg)
-=======
-	lspClient, err := lsp.New(ctx, name, config, app.config.Resolver())
->>>>>>> 32dac11c
+	lspClient, err := lsp.New(ctx, app.config, name, lspCfg, app.config.Resolver())
 	if err != nil {
 		slog.Error("Failed to create LSP client for", name, err)
 		app.updateLSPState(name, lsp.StateError, err, 0)
