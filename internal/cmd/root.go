--- conflicted
+++ resolved
@@ -11,24 +11,17 @@
 	"os"
 	"os/exec"
 	"path/filepath"
-<<<<<<< HEAD
 	"regexp"
+	"strconv"
 	"time"
-=======
-	"strconv"
->>>>>>> 32dac11c
 
 	tea "github.com/charmbracelet/bubbletea/v2"
 	"github.com/charmbracelet/crush/internal/client"
 	"github.com/charmbracelet/crush/internal/config"
-<<<<<<< HEAD
+	"github.com/charmbracelet/crush/internal/event"
 	"github.com/charmbracelet/crush/internal/log"
 	"github.com/charmbracelet/crush/internal/proto"
 	"github.com/charmbracelet/crush/internal/server"
-=======
-	"github.com/charmbracelet/crush/internal/db"
-	"github.com/charmbracelet/crush/internal/event"
->>>>>>> 32dac11c
 	"github.com/charmbracelet/crush/internal/tui"
 	"github.com/charmbracelet/crush/internal/version"
 	"github.com/charmbracelet/fang"
@@ -235,6 +228,15 @@
 
 	c.SetID(ins.ID)
 
+	cfg, err := c.GetGlobalConfig()
+	if err != nil {
+		return nil, fmt.Errorf("failed to get global config: %v", err)
+	}
+
+	if shouldEnableMetrics(cfg) {
+		event.Init()
+	}
+
 	return c, nil
 }
 
@@ -272,7 +274,6 @@
 	defer stderr.Close()
 	c.Stderr = stderr
 
-<<<<<<< HEAD
 	if err := c.Start(); err != nil {
 		return fmt.Errorf("failed to start crush server: %v", err)
 	}
@@ -282,23 +283,16 @@
 	}
 
 	return nil
-=======
-	if shouldEnableMetrics() {
-		event.Init()
-	}
-
-	return appInstance, nil
->>>>>>> 32dac11c
-}
-
-func shouldEnableMetrics() bool {
+}
+
+func shouldEnableMetrics(cfg *config.Config) bool {
 	if v, _ := strconv.ParseBool(os.Getenv("CRUSH_DISABLE_METRICS")); v {
 		return false
 	}
 	if v, _ := strconv.ParseBool(os.Getenv("DO_NOT_TRACK")); v {
 		return false
 	}
-	if config.Get().Options.DisableMetrics {
+	if cfg.Options.DisableMetrics {
 		return false
 	}
 	return true
