--- conflicted
+++ resolved
@@ -44,11 +44,7 @@
 		updateProvidersCmd,
 		logsCmd,
 		schemaCmd,
-<<<<<<< HEAD
-		authCmd,
-=======
 		loginCmd,
->>>>>>> 7afc0539
 	)
 }
 
