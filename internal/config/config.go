package config

import (
	"cmp"
	"context"
	"fmt"
	"log/slog"
	"net/http"
	"net/url"
	"os"
	"slices"
	"strings"
	"time"

	"github.com/charmbracelet/catwalk/pkg/catwalk"
	"github.com/charmbracelet/crush/internal/csync"
	"github.com/charmbracelet/crush/internal/env"
<<<<<<< HEAD
	"github.com/charmbracelet/crush/internal/errors"
=======
	"github.com/charmbracelet/crush/internal/oauth"
>>>>>>> b66c49fd
	"github.com/invopop/jsonschema"
	"github.com/tidwall/sjson"
)

const (
	appName              = "crush"
	defaultDataDirectory = ".crush"
	defaultInitializeAs  = "AGENTS.md"
)

var defaultContextPaths = []string{
	".github/copilot-instructions.md",
	".cursorrules",
	".cursor/rules/",
	"CLAUDE.md",
	"CLAUDE.local.md",
	"GEMINI.md",
	"gemini.md",
	"crush.md",
	"crush.local.md",
	"Crush.md",
	"Crush.local.md",
	"CRUSH.md",
	"CRUSH.local.md",
	"AGENTS.md",
	"agents.md",
	"Agents.md",
}

type SelectedModelType string

const (
	SelectedModelTypeLarge SelectedModelType = "large"
	SelectedModelTypeSmall SelectedModelType = "small"
)

const (
	AgentCoder string = "coder"
	AgentTask  string = "task"
)

type SelectedModel struct {
	// The model id as used by the provider API.
	// Required.
	Model string `json:"model" jsonschema:"required,description=The model ID as used by the provider API,example=gpt-4o"`
	// The model provider, same as the key/id used in the providers config.
	// Required.
	Provider string `json:"provider" jsonschema:"required,description=The model provider ID that matches a key in the providers config,example=openai"`

	// Only used by models that use the openai provider and need this set.
	ReasoningEffort string `json:"reasoning_effort,omitempty" jsonschema:"description=Reasoning effort level for OpenAI models that support it,enum=low,enum=medium,enum=high"`

	// Used by anthropic models that can reason to indicate if the model should think.
	Think bool `json:"think,omitempty" jsonschema:"description=Enable thinking mode for Anthropic models that support reasoning"`

	// Overrides the default model configuration.
	MaxTokens        int64    `json:"max_tokens,omitempty" jsonschema:"description=Maximum number of tokens for model responses,minimum=1,maximum=200000,example=4096"`
	Temperature      *float64 `json:"temperature,omitempty" jsonschema:"description=Sampling temperature,minimum=0,maximum=1,example=0.7"`
	TopP             *float64 `json:"top_p,omitempty" jsonschema:"description=Top-p (nucleus) sampling parameter,minimum=0,maximum=1,example=0.9"`
	TopK             *int64   `json:"top_k,omitempty" jsonschema:"description=Top-k sampling parameter"`
	FrequencyPenalty *float64 `json:"frequency_penalty,omitempty" jsonschema:"description=Frequency penalty to reduce repetition"`
	PresencePenalty  *float64 `json:"presence_penalty,omitempty" jsonschema:"description=Presence penalty to increase topic diversity"`

	// Override provider specific options.
	ProviderOptions map[string]any `json:"provider_options,omitempty" jsonschema:"description=Additional provider-specific options for the model"`
}

type ProviderConfig struct {
	// The provider's id.
	ID string `json:"id,omitempty" jsonschema:"description=Unique identifier for the provider,example=openai"`
	// The provider's name, used for display purposes.
	Name string `json:"name,omitempty" jsonschema:"description=Human-readable name for the provider,example=OpenAI"`
	// The provider's API endpoint.
	BaseURL string `json:"base_url,omitempty" jsonschema:"description=Base URL for the provider's API,format=uri,example=https://api.openai.com/v1"`
	// The provider type, e.g. "openai", "anthropic", etc. if empty it defaults to openai.
	Type catwalk.Type `json:"type,omitempty" jsonschema:"description=Provider type that determines the API format,enum=openai,enum=openai-compat,enum=anthropic,enum=gemini,enum=azure,enum=vertexai,default=openai"`
	// The provider's API key.
	APIKey string `json:"api_key,omitempty" jsonschema:"description=API key for authentication with the provider,example=$OPENAI_API_KEY"`
	// OAuthToken for providers that use OAuth2 authentication.
	OAuthToken *oauth.Token `json:"oauth,omitempty" jsonschema:"description=OAuth2 token for authentication with the provider"`
	// Marks the provider as disabled.
	Disable bool `json:"disable,omitempty" jsonschema:"description=Whether this provider is disabled,default=false"`

	// Custom system prompt prefix.
	SystemPromptPrefix string `json:"system_prompt_prefix,omitempty" jsonschema:"description=Custom prefix to add to system prompts for this provider"`

	// Extra headers to send with each request to the provider.
	ExtraHeaders map[string]string `json:"extra_headers,omitempty" jsonschema:"description=Additional HTTP headers to send with requests"`
	// Extra body
	ExtraBody map[string]any `json:"extra_body,omitempty" jsonschema:"description=Additional fields to include in request bodies, only works with openai-compatible providers"`

	ProviderOptions map[string]any `json:"provider_options,omitempty" jsonschema:"description=Additional provider-specific options for this provider"`

	// Used to pass extra parameters to the provider.
	ExtraParams map[string]string `json:"-"`

	// The provider models
	Models []catwalk.Model `json:"models,omitempty" jsonschema:"description=List of models available from this provider"`
}

func (pc *ProviderConfig) SetupClaudeCode() {
	pc.APIKey = fmt.Sprintf("Bearer %s", pc.OAuthToken.AccessToken)
	pc.SystemPromptPrefix = "You are Claude Code, Anthropic's official CLI for Claude."
	pc.ExtraHeaders["anthropic-version"] = "2023-06-01"

	value := pc.ExtraHeaders["anthropic-beta"]
	const want = "oauth-2025-04-20"
	if !strings.Contains(value, want) {
		if value != "" {
			value += ","
		}
		value += want
	}
	pc.ExtraHeaders["anthropic-beta"] = value
}

type MCPType string

const (
	MCPStdio MCPType = "stdio"
	MCPSSE   MCPType = "sse"
	MCPHttp  MCPType = "http"
)

type MCPConfig struct {
	Command  string            `json:"command,omitempty" jsonschema:"description=Command to execute for stdio MCP servers,example=npx"`
	Env      map[string]string `json:"env,omitempty" jsonschema:"description=Environment variables to set for the MCP server"`
	Args     []string          `json:"args,omitempty" jsonschema:"description=Arguments to pass to the MCP server command"`
	Type     MCPType           `json:"type" jsonschema:"required,description=Type of MCP connection,enum=stdio,enum=sse,enum=http,default=stdio"`
	URL      string            `json:"url,omitempty" jsonschema:"description=URL for HTTP or SSE MCP servers,format=uri,example=http://localhost:3000/mcp"`
	Disabled bool              `json:"disabled,omitempty" jsonschema:"description=Whether this MCP server is disabled,default=false"`
	Timeout  int               `json:"timeout,omitempty" jsonschema:"description=Timeout in seconds for MCP server connections,default=15,example=30,example=60,example=120"`

	// TODO: maybe make it possible to get the value from the env
	Headers map[string]string `json:"headers,omitempty" jsonschema:"description=HTTP headers for HTTP/SSE MCP servers"`
}

type LSPConfig struct {
	Disabled    bool              `json:"disabled,omitempty" jsonschema:"description=Whether this LSP server is disabled,default=false"`
	Command     string            `json:"command,omitempty" jsonschema:"required,description=Command to execute for the LSP server,example=gopls"`
	Args        []string          `json:"args,omitempty" jsonschema:"description=Arguments to pass to the LSP server command"`
	Env         map[string]string `json:"env,omitempty" jsonschema:"description=Environment variables to set to the LSP server command"`
	FileTypes   []string          `json:"filetypes,omitempty" jsonschema:"description=File types this LSP server handles,example=go,example=mod,example=rs,example=c,example=js,example=ts"`
	RootMarkers []string          `json:"root_markers,omitempty" jsonschema:"description=Files or directories that indicate the project root,example=go.mod,example=package.json,example=Cargo.toml"`
	InitOptions map[string]any    `json:"init_options,omitempty" jsonschema:"description=Initialization options passed to the LSP server during initialize request"`
	Options     map[string]any    `json:"options,omitempty" jsonschema:"description=LSP server-specific settings passed during initialization"`
}

type TUIOptions struct {
	CompactMode bool   `json:"compact_mode,omitempty" jsonschema:"description=Enable compact mode for the TUI interface,default=false"`
	DiffMode    string `json:"diff_mode,omitempty" jsonschema:"description=Diff mode for the TUI interface,enum=unified,enum=split"`
	// Here we can add themes later or any TUI related options
	//

	Completions Completions `json:"completions,omitzero" jsonschema:"description=Completions UI options"`
}

// Completions defines options for the completions UI.
type Completions struct {
	MaxDepth *int `json:"max_depth,omitempty" jsonschema:"description=Maximum depth for the ls tool,default=0,example=10"`
	MaxItems *int `json:"max_items,omitempty" jsonschema:"description=Maximum number of items to return for the ls tool,default=1000,example=100"`
}

func (c Completions) Limits() (depth, items int) {
	return ptrValOr(c.MaxDepth, 0), ptrValOr(c.MaxItems, 0)
}

type Permissions struct {
	AllowedTools []string `json:"allowed_tools,omitempty" jsonschema:"description=List of tools that don't require permission prompts,example=bash,example=view"` // Tools that don't require permission prompts
	SkipRequests bool     `json:"-"`                                                                                                                              // Automatically accept all permissions (YOLO mode)
}

type TrailerStyle string

const (
	TrailerStyleNone         TrailerStyle = "none"
	TrailerStyleCoAuthoredBy TrailerStyle = "co-authored-by"
	TrailerStyleAssistedBy   TrailerStyle = "assisted-by"
)

type Attribution struct {
	TrailerStyle  TrailerStyle `json:"trailer_style,omitempty" jsonschema:"description=Style of attribution trailer to add to commits,enum=none,enum=co-authored-by,enum=assisted-by,default=assisted-by"`
	CoAuthoredBy  *bool        `json:"co_authored_by,omitempty" jsonschema:"description=Deprecated: use trailer_style instead"`
	GeneratedWith bool         `json:"generated_with,omitempty" jsonschema:"description=Add Generated with Crush line to commit messages and issues and PRs,default=true"`
}

// JSONSchemaExtend marks the co_authored_by field as deprecated in the schema.
func (Attribution) JSONSchemaExtend(schema *jsonschema.Schema) {
	if schema.Properties != nil {
		if prop, ok := schema.Properties.Get("co_authored_by"); ok {
			prop.Deprecated = true
		}
	}
}

type Options struct {
	ContextPaths              []string     `json:"context_paths,omitempty" jsonschema:"description=Paths to files containing context information for the AI,example=.cursorrules,example=CRUSH.md"`
	TUI                       *TUIOptions  `json:"tui,omitempty" jsonschema:"description=Terminal user interface options"`
	Debug                     bool         `json:"debug,omitempty" jsonschema:"description=Enable debug logging,default=false"`
	DebugLSP                  bool         `json:"debug_lsp,omitempty" jsonschema:"description=Enable debug logging for LSP servers,default=false"`
	DisableAutoSummarize      bool         `json:"disable_auto_summarize,omitempty" jsonschema:"description=Disable automatic conversation summarization,default=false"`
	DataDirectory             string       `json:"data_directory,omitempty" jsonschema:"description=Directory for storing application data (relative to working directory),default=.crush,example=.crush"` // Relative to the cwd
	DisabledTools             []string     `json:"disabled_tools" jsonschema:"description=Tools to disable"`
	DisableProviderAutoUpdate bool         `json:"disable_provider_auto_update,omitempty" jsonschema:"description=Disable providers auto-update,default=false"`
	Attribution               *Attribution `json:"attribution,omitempty" jsonschema:"description=Attribution settings for generated content"`
	DisableMetrics            bool         `json:"disable_metrics,omitempty" jsonschema:"description=Disable sending metrics,default=false"`
	InitializeAs              string       `json:"initialize_as,omitempty" jsonschema:"description=Name of the context file to create/update during project initialization,default=AGENTS.md,example=AGENTS.md,example=CRUSH.md,example=CLAUDE.md,example=docs/LLMs.md"`
}

type MCPs map[string]MCPConfig

type MCP struct {
	Name string    `json:"name"`
	MCP  MCPConfig `json:"mcp"`
}

func (m MCPs) Sorted() []MCP {
	sorted := make([]MCP, 0, len(m))
	for k, v := range m {
		sorted = append(sorted, MCP{
			Name: k,
			MCP:  v,
		})
	}
	slices.SortFunc(sorted, func(a, b MCP) int {
		return strings.Compare(a.Name, b.Name)
	})
	return sorted
}

type LSPs map[string]LSPConfig

type LSP struct {
	Name string    `json:"name"`
	LSP  LSPConfig `json:"lsp"`
}

func (l LSPs) Sorted() []LSP {
	sorted := make([]LSP, 0, len(l))
	for k, v := range l {
		sorted = append(sorted, LSP{
			Name: k,
			LSP:  v,
		})
	}
	slices.SortFunc(sorted, func(a, b LSP) int {
		return strings.Compare(a.Name, b.Name)
	})
	return sorted
}

func (l LSPConfig) ResolvedEnv() []string {
	return resolveEnvs(l.Env)
}

func (m MCPConfig) ResolvedEnv() []string {
	return resolveEnvs(m.Env)
}

func (m MCPConfig) ResolvedHeaders() map[string]string {
	resolver := NewShellVariableResolver(env.New())
	for e, v := range m.Headers {
		var err error
		m.Headers[e], err = resolver.ResolveValue(v)
		if err != nil {
			slog.Error("error resolving header variable", "error", err, "variable", e, "value", v)
			continue
		}
	}
	return m.Headers
}

type Agent struct {
	ID          string `json:"id,omitempty"`
	Name        string `json:"name,omitempty"`
	Description string `json:"description,omitempty"`
	// This is the id of the system prompt used by the agent
	Disabled bool `json:"disabled,omitempty"`

	Model SelectedModelType `json:"model" jsonschema:"required,description=The model type to use for this agent,enum=large,enum=small,default=large"`

	// The available tools for the agent
	//  if this is nil, all tools are available
	AllowedTools []string `json:"allowed_tools,omitempty"`

	// this tells us which MCPs are available for this agent
	//  if this is empty all mcps are available
	//  the string array is the list of tools from the AllowedMCP the agent has available
	//  if the string array is nil, all tools from the AllowedMCP are available
	AllowedMCP map[string][]string `json:"allowed_mcp,omitempty"`

	// Overrides the context paths for this agent
	ContextPaths []string `json:"context_paths,omitempty"`
}

type Tools struct {
	Ls ToolLs `json:"ls,omitzero"`
}

type ToolLs struct {
	MaxDepth *int `json:"max_depth,omitempty" jsonschema:"description=Maximum depth for the ls tool,default=0,example=10"`
	MaxItems *int `json:"max_items,omitempty" jsonschema:"description=Maximum number of items to return for the ls tool,default=1000,example=100"`
}

func (t ToolLs) Limits() (depth, items int) {
	return ptrValOr(t.MaxDepth, 0), ptrValOr(t.MaxItems, 0)
}

// Config holds the configuration for crush.
type Config struct {
	Schema string `json:"$schema,omitempty"`

	// We currently only support large/small as values here.
	Models map[SelectedModelType]SelectedModel `json:"models,omitempty" jsonschema:"description=Model configurations for different model types,example={\"large\":{\"model\":\"gpt-4o\",\"provider\":\"openai\"}}"`
	// Recently used models stored in the data directory config.
	RecentModels map[SelectedModelType][]SelectedModel `json:"recent_models,omitempty" jsonschema:"description=Recently used models sorted by most recent first"`

	// The providers that are configured
	Providers *csync.Map[string, ProviderConfig] `json:"providers,omitempty" jsonschema:"description=AI provider configurations"`

	MCP MCPs `json:"mcp,omitempty" jsonschema:"description=Model Context Protocol server configurations"`

	LSP LSPs `json:"lsp,omitempty" jsonschema:"description=Language Server Protocol configurations"`

	Options *Options `json:"options,omitempty" jsonschema:"description=General application options"`

	Permissions *Permissions `json:"permissions,omitempty" jsonschema:"description=Permission settings for tool usage"`

	Tools Tools `json:"tools,omitzero" jsonschema:"description=Tool configurations"`

	Agents map[string]Agent `json:"-"`

	// Internal
	workingDir string `json:"-"`
	// TODO: find a better way to do this this should probably not be part of the config
	resolver       VariableResolver
	dataConfigDir  string             `json:"-"`
	knownProviders []catwalk.Provider `json:"-"`
}

func (c *Config) WorkingDir() string {
	return c.workingDir
}

func (c *Config) EnabledProviders() []ProviderConfig {
	var enabled []ProviderConfig
	for p := range c.Providers.Seq() {
		if !p.Disable {
			enabled = append(enabled, p)
		}
	}
	return enabled
}

// IsConfigured  return true if at least one provider is configured
func (c *Config) IsConfigured() bool {
	return len(c.EnabledProviders()) > 0
}

func (c *Config) GetModel(provider, model string) *catwalk.Model {
	if providerConfig, ok := c.Providers.Get(provider); ok {
		for _, m := range providerConfig.Models {
			if m.ID == model {
				return &m
			}
		}
	}
	return nil
}

func (c *Config) GetProviderForModel(modelType SelectedModelType) *ProviderConfig {
	model, ok := c.Models[modelType]
	if !ok {
		return nil
	}
	if providerConfig, ok := c.Providers.Get(model.Provider); ok {
		return &providerConfig
	}
	return nil
}

func (c *Config) GetModelByType(modelType SelectedModelType) *catwalk.Model {
	model, ok := c.Models[modelType]
	if !ok {
		return nil
	}
	return c.GetModel(model.Provider, model.Model)
}

func (c *Config) LargeModel() *catwalk.Model {
	model, ok := c.Models[SelectedModelTypeLarge]
	if !ok {
		return nil
	}
	return c.GetModel(model.Provider, model.Model)
}

func (c *Config) SmallModel() *catwalk.Model {
	model, ok := c.Models[SelectedModelTypeSmall]
	if !ok {
		return nil
	}
	return c.GetModel(model.Provider, model.Model)
}

func (c *Config) SetCompactMode(enabled bool) error {
	if c.Options == nil {
		c.Options = &Options{}
	}
	c.Options.TUI.CompactMode = enabled
	return c.SetConfigField("options.tui.compact_mode", enabled)
}

func (c *Config) Resolve(key string) (string, error) {
	if c.resolver == nil {
		return "", errors.ConfigSimple("no variable resolver configured")
	}
	return c.resolver.ResolveValue(key)
}

func (c *Config) UpdatePreferredModel(modelType SelectedModelType, model SelectedModel) error {
	c.Models[modelType] = model
	if err := c.SetConfigField(fmt.Sprintf("models.%s", modelType), model); err != nil {
		return errors.Wrap(err, "failed to update preferred model")
	}
	if err := c.recordRecentModel(modelType, model); err != nil {
		return err
	}
	return nil
}

func (c *Config) SetConfigField(key string, value any) error {
	// read the data
	data, err := os.ReadFile(c.dataConfigDir)
	if err != nil {
		if os.IsNotExist(err) {
			data = []byte("{}")
		} else {
			return errors.Wrap(err, "failed to read config file")
		}
	}

	newValue, err := sjson.Set(string(data), key, value)
	if err != nil {
		return errors.WithField(err, key, "config field")
	}
	if err := os.WriteFile(c.dataConfigDir, []byte(newValue), 0o600); err != nil {
		return errors.Wrap(err, "failed to write config file")
	}
	return nil
}

<<<<<<< HEAD
func (c *Config) SetProviderAPIKey(providerID, apiKey string) error {
	// First save to the config file
	err := c.SetConfigField("providers."+providerID+".api_key", apiKey)
	if err != nil {
		return errors.Wrap(err, "failed to save API key to config file")
=======
func (c *Config) SetProviderAPIKey(providerID string, apiKey any) error {
	var providerConfig ProviderConfig
	var exists bool
	var setKeyOrToken func()

	switch v := apiKey.(type) {
	case string:
		if err := c.SetConfigField(fmt.Sprintf("providers.%s.api_key", providerID), v); err != nil {
			return fmt.Errorf("failed to save api key to config file: %w", err)
		}
		setKeyOrToken = func() { providerConfig.APIKey = v }
	case *oauth.Token:
		if err := cmp.Or(
			c.SetConfigField(fmt.Sprintf("providers.%s.api_key", providerID), v.AccessToken),
			c.SetConfigField(fmt.Sprintf("providers.%s.oauth", providerID), v),
		); err != nil {
			return err
		}
		setKeyOrToken = func() {
			providerConfig.APIKey = v.AccessToken
			providerConfig.OAuthToken = v
			providerConfig.SetupClaudeCode()
		}
>>>>>>> b66c49fd
	}

	providerConfig, exists = c.Providers.Get(providerID)
	if exists {
		setKeyOrToken()
		c.Providers.Set(providerID, providerConfig)
		return nil
	}

	var foundProvider *catwalk.Provider
	for _, p := range c.knownProviders {
		if string(p.ID) == providerID {
			foundProvider = &p
			break
		}
	}

	if foundProvider != nil {
		// Create new provider config based on known provider
		providerConfig = ProviderConfig{
			ID:           providerID,
			Name:         foundProvider.Name,
			BaseURL:      foundProvider.APIEndpoint,
			Type:         foundProvider.Type,
			Disable:      false,
			ExtraHeaders: make(map[string]string),
			ExtraParams:  make(map[string]string),
			Models:       foundProvider.Models,
		}
		setKeyOrToken()
	} else {
		return errors.Provider("provider with ID not found in known providers", providerID)
	}
	// Store the updated provider config
	c.Providers.Set(providerID, providerConfig)
	return nil
}

const maxRecentModelsPerType = 5

func (c *Config) recordRecentModel(modelType SelectedModelType, model SelectedModel) error {
	if model.Provider == "" || model.Model == "" {
		return nil
	}

	if c.RecentModels == nil {
		c.RecentModels = make(map[SelectedModelType][]SelectedModel)
	}

	eq := func(a, b SelectedModel) bool {
		return a.Provider == b.Provider && a.Model == b.Model
	}

	entry := SelectedModel{
		Provider: model.Provider,
		Model:    model.Model,
	}

	current := c.RecentModels[modelType]
	withoutCurrent := slices.DeleteFunc(slices.Clone(current), func(existing SelectedModel) bool {
		return eq(existing, entry)
	})

	updated := append([]SelectedModel{entry}, withoutCurrent...)
	if len(updated) > maxRecentModelsPerType {
		updated = updated[:maxRecentModelsPerType]
	}

	if slices.EqualFunc(current, updated, eq) {
		return nil
	}

	c.RecentModels[modelType] = updated

	if err := c.SetConfigField(fmt.Sprintf("recent_models.%s", modelType), updated); err != nil {
		return errors.Wrap(err, "failed to persist recent models")
	}

	return nil
}

func allToolNames() []string {
	// TODO: Consider making this a type safe enum
	return []string{
		"agent",
		"bash",
		"job_output",
		"job_kill",
		"download",
		"edit",
		"multiedit",
		"lsp_diagnostics",
		"lsp_references",
		"fetch",
		"agentic_fetch",
		"glob",
		"grep",
		"ls",
		"sourcegraph",
		"view",
		"write",
	}
}

func resolveAllowedTools(allTools, disabledTools []string) []string {
	if disabledTools == nil {
		return allTools
	}
	// filter out disabled tools (exclude mode)
	return filterSlice(allTools, disabledTools, false)
}

func resolveReadOnlyTools(tools []string) []string {
	readOnlyTools := []string{"glob", "grep", "ls", "sourcegraph", "view"}
	// filter to only include tools that are in allowedtools (include mode)
	return filterSlice(tools, readOnlyTools, true)
}

func filterSlice(data, mask []string, include bool) []string {
	filtered := []string{}
	for _, s := range data {
		// if include is true, we include items that ARE in the mask
		// if include is false, we include items that are NOT in the mask
		if include == slices.Contains(mask, s) {
			filtered = append(filtered, s)
		}
	}
	return filtered
}

func (c *Config) SetupAgents() {
	allowedTools := resolveAllowedTools(allToolNames(), c.Options.DisabledTools)

	agents := map[string]Agent{
		AgentCoder: {
			ID:           AgentCoder,
			Name:         "Coder",
			Description:  "An agent that helps with executing coding tasks.",
			Model:        SelectedModelTypeLarge,
			ContextPaths: c.Options.ContextPaths,
			AllowedTools: allowedTools,
		},

		AgentTask: {
			ID:           AgentCoder,
			Name:         "Task",
			Description:  "An agent that helps with searching for context and finding implementation details.",
			Model:        SelectedModelTypeLarge,
			ContextPaths: c.Options.ContextPaths,
			AllowedTools: resolveReadOnlyTools(allowedTools),
			// NO MCPs or LSPs by default
			AllowedMCP: map[string][]string{},
		},
	}
	c.Agents = agents
}

func (c *Config) Resolver() VariableResolver {
	return c.resolver
}

func (c *ProviderConfig) TestConnection(resolver VariableResolver) error {
	testURL := ""
	headers := make(map[string]string)
	apiKey, _ := resolver.ResolveValue(c.APIKey)
	switch c.Type {
	case catwalk.TypeOpenAI, catwalk.TypeOpenAICompat, catwalk.TypeOpenRouter:
		baseURL, _ := resolver.ResolveValue(c.BaseURL)
		if baseURL == "" {
			baseURL = "https://api.openai.com/v1"
		}
		if c.ID == string(catwalk.InferenceProviderOpenRouter) {
			testURL = baseURL + "/credits"
		} else {
			testURL = baseURL + "/models"
		}
		headers["Authorization"] = "Bearer " + apiKey
	case catwalk.TypeAnthropic:
		baseURL, _ := resolver.ResolveValue(c.BaseURL)
		if baseURL == "" {
			baseURL = "https://api.anthropic.com/v1"
		}
		testURL = baseURL + "/models"
		// TODO: replace with const when catwalk is released
		if c.ID == "kimi-coding" {
			testURL = baseURL + "/v1/models"
		}
		headers["x-api-key"] = apiKey
		headers["anthropic-version"] = "2023-06-01"
	case catwalk.TypeGoogle:
		baseURL, _ := resolver.ResolveValue(c.BaseURL)
		if baseURL == "" {
			baseURL = "https://generativelanguage.googleapis.com"
		}
		testURL = baseURL + "/v1beta/models?key=" + url.QueryEscape(apiKey)
	}
	ctx, cancel := context.WithTimeout(context.Background(), 5*time.Second)
	defer cancel()
	client := &http.Client{}
	req, err := http.NewRequestWithContext(ctx, "GET", testURL, nil)
	if err != nil {
		return errors.ProviderWithCause("failed to create request", string(c.ID), err)
	}
	for k, v := range headers {
		req.Header.Set(k, v)
	}
	for k, v := range c.ExtraHeaders {
		req.Header.Set(k, v)
	}
	b, err := client.Do(req)
	if err != nil {
		return errors.ProviderWithCause("failed to create request", string(c.ID), err)
	}
	if c.ID == string(catwalk.InferenceProviderZAI) {
		if b.StatusCode == http.StatusUnauthorized {
			// for z.ai just check if the http response is not 401
			return errors.Provider("failed to connect", fmt.Sprintf("%s: %s", c.ID, b.Status))
		}
	} else {
		if b.StatusCode != http.StatusOK {
			return errors.Provider("failed to connect", fmt.Sprintf("%s: %s", c.ID, b.Status))
		}
	}
	_ = b.Body.Close()
	return nil
}

func resolveEnvs(envs map[string]string) []string {
	resolver := NewShellVariableResolver(env.New())
	for e, v := range envs {
		var err error
		envs[e], err = resolver.ResolveValue(v)
		if err != nil {
			slog.Error("error resolving environment variable", "error", err, "variable", e, "value", v)
			continue
		}
	}

	res := make([]string, 0, len(envs))
	for k, v := range envs {
		res = append(res, fmt.Sprintf("%s=%s", k, v))
	}
	return res
}

func ptrValOr[T any](t *T, el T) T {
	if t == nil {
		return el
	}
	return *t
}<|MERGE_RESOLUTION|>--- conflicted
+++ resolved
@@ -15,11 +15,8 @@
 	"github.com/charmbracelet/catwalk/pkg/catwalk"
 	"github.com/charmbracelet/crush/internal/csync"
 	"github.com/charmbracelet/crush/internal/env"
-<<<<<<< HEAD
 	"github.com/charmbracelet/crush/internal/errors"
-=======
 	"github.com/charmbracelet/crush/internal/oauth"
->>>>>>> b66c49fd
 	"github.com/invopop/jsonschema"
 	"github.com/tidwall/sjson"
 )
@@ -472,13 +469,6 @@
 	return nil
 }
 
-<<<<<<< HEAD
-func (c *Config) SetProviderAPIKey(providerID, apiKey string) error {
-	// First save to the config file
-	err := c.SetConfigField("providers."+providerID+".api_key", apiKey)
-	if err != nil {
-		return errors.Wrap(err, "failed to save API key to config file")
-=======
 func (c *Config) SetProviderAPIKey(providerID string, apiKey any) error {
 	var providerConfig ProviderConfig
 	var exists bool
@@ -495,14 +485,13 @@
 			c.SetConfigField(fmt.Sprintf("providers.%s.api_key", providerID), v.AccessToken),
 			c.SetConfigField(fmt.Sprintf("providers.%s.oauth", providerID), v),
 		); err != nil {
-			return err
+			return errors.Wrap(err, "failed to save API key to config file")
 		}
 		setKeyOrToken = func() {
 			providerConfig.APIKey = v.AccessToken
 			providerConfig.OAuthToken = v
 			providerConfig.SetupClaudeCode()
 		}
->>>>>>> b66c49fd
 	}
 
 	providerConfig, exists = c.Providers.Get(providerID)
