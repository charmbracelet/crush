--- conflicted
+++ resolved
@@ -144,16 +144,6 @@
 }
 
 type Options struct {
-<<<<<<< HEAD
-	ContextPaths            []string    `json:"context_paths,omitempty"`
-	TUI                     *TUIOptions `json:"tui,omitempty"`
-	Debug                   bool        `json:"debug,omitempty"`
-	DebugLSP                bool        `json:"debug_lsp,omitempty"`
-	DisableAutoSummarize    bool        `json:"disable_auto_summarize,omitempty"`
-	DataDirectory           string      `json:"data_directory,omitempty"` // Relative to the cwd
-	DisableNotifications    bool        `json:"disable_notifications,omitempty"`
-	SkipPermissionsRequests bool        `json:"-"` // Automatically accept all permissions (YOLO mode)
-=======
 	ContextPaths              []string     `json:"context_paths,omitempty" jsonschema:"description=Paths to files containing context information for the AI,example=.cursorrules,example=CRUSH.md"`
 	TUI                       *TUIOptions  `json:"tui,omitempty" jsonschema:"description=Terminal user interface options"`
 	Debug                     bool         `json:"debug,omitempty" jsonschema:"description=Enable debug logging,default=false"`
@@ -162,8 +152,8 @@
 	DataDirectory             string       `json:"data_directory,omitempty" jsonschema:"description=Directory for storing application data (relative to working directory),default=.crush,example=.crush"` // Relative to the cwd
 	DisabledTools             []string     `json:"disabled_tools" jsonschema:"description=Tools to disable"`
 	DisableProviderAutoUpdate bool         `json:"disable_provider_auto_update,omitempty" jsonschema:"description=Disable providers auto-update,default=false"`
+  DisableNotifications      bool         `json:"disable_notifications,omitempty"`
 	Attribution               *Attribution `json:"attribution,omitempty" jsonschema:"description=Attribution settings for generated content"`
->>>>>>> 976425c7
 }
 
 type MCPs map[string]MCPConfig
