--- conflicted
+++ resolved
@@ -261,11 +261,7 @@
 			delete(c.Providers, id)
 			continue
 		}
-<<<<<<< HEAD
-		if providerConfig.Type != provider.TypeOpenAI && providerConfig.Type != provider.TypeAnthropic {
-=======
-		if providerConfig.Type != catwalk.TypeOpenAI {
->>>>>>> 6ffdc05b
+		if providerConfig.Type != catwalk.TypeOpenAI && providerConfig.Type != catwalk.TypeAnthropic {
 			slog.Warn("Skipping custom provider because the provider type is not supported", "provider", id, "type", providerConfig.Type)
 			delete(c.Providers, id)
 			continue
