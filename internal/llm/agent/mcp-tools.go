package agent

import (
	"context"
	"encoding/json"
	"fmt"
	"log/slog"
	"slices"
	"sync"

	"github.com/charmbracelet/crush/internal/config"
	"github.com/charmbracelet/crush/internal/csync"
	"github.com/charmbracelet/crush/internal/llm/tools"
	"github.com/charmbracelet/crush/internal/version"

	"github.com/charmbracelet/crush/internal/permission"

	"github.com/mark3labs/mcp-go/client"
	"github.com/mark3labs/mcp-go/client/transport"
	"github.com/mark3labs/mcp-go/mcp"
)

<<<<<<< HEAD
var (
	mcpToolsOnce sync.Once
	mcpTools     []tools.BaseTool
	mcpClients   = csync.NewMap[string, *client.Client]()
)

type mcpTool struct {
	mcpName     string
	tool        mcp.Tool
=======
type McpTool struct {
	mcpName     string
	tool        mcp.Tool
	client      MCPClient
	mcpConfig   config.MCPConfig
>>>>>>> 15e1b3d3
	permissions permission.Service
	workingDir  string
}

<<<<<<< HEAD
func (b *mcpTool) Name() string {
=======
type MCPClient interface {
	Initialize(
		ctx context.Context,
		request mcp.InitializeRequest,
	) (*mcp.InitializeResult, error)
	ListTools(ctx context.Context, request mcp.ListToolsRequest) (*mcp.ListToolsResult, error)
	CallTool(ctx context.Context, request mcp.CallToolRequest) (*mcp.CallToolResult, error)
	Close() error
}

func (b *McpTool) Name() string {
>>>>>>> 15e1b3d3
	return fmt.Sprintf("mcp_%s_%s", b.mcpName, b.tool.Name)
}

func (b *McpTool) Info() tools.ToolInfo {
	required := b.tool.InputSchema.Required
	if required == nil {
		required = make([]string, 0)
	}
	return tools.ToolInfo{
		Name:        fmt.Sprintf("mcp_%s_%s", b.mcpName, b.tool.Name),
		Description: b.tool.Description,
		Parameters:  b.tool.InputSchema.Properties,
		Required:    required,
	}
}

<<<<<<< HEAD
func runTool(ctx context.Context, name, toolName string, input string) (tools.ToolResponse, error) {
=======
func runTool(ctx context.Context, c MCPClient, toolName string, input string) (tools.ToolResponse, error) {
	initRequest := mcp.InitializeRequest{}
	initRequest.Params.ProtocolVersion = mcp.LATEST_PROTOCOL_VERSION
	initRequest.Params.ClientInfo = mcp.Implementation{
		Name:    "Crush",
		Version: version.Version,
	}

	_, err := c.Initialize(ctx, initRequest)
	if err != nil {
		return tools.NewTextErrorResponse(err.Error()), nil
	}

>>>>>>> 15e1b3d3
	toolRequest := mcp.CallToolRequest{}
	toolRequest.Params.Name = toolName
	var args map[string]any
	if err := json.Unmarshal([]byte(input), &args); err != nil {
		return tools.NewTextErrorResponse(fmt.Sprintf("error parsing parameters: %s", err)), nil
	}
	toolRequest.Params.Arguments = args
	c, ok := mcpClients.Get(name)
	if !ok {
		return tools.NewTextErrorResponse("mcp '" + name + "' not available"), nil
	}
	result, err := c.CallTool(ctx, toolRequest)
	if err != nil {
		return tools.NewTextErrorResponse(err.Error()), nil
	}

	output := ""
	for _, v := range result.Content {
		if v, ok := v.(mcp.TextContent); ok {
			output = v.Text
		} else {
			output = fmt.Sprintf("%v", v)
		}
	}

	return tools.NewTextResponse(output), nil
}

func (b *McpTool) Run(ctx context.Context, params tools.ToolCall) (tools.ToolResponse, error) {
	sessionID, messageID := tools.GetContextValues(ctx)
	if sessionID == "" || messageID == "" {
		return tools.ToolResponse{}, fmt.Errorf("session ID and message ID are required for creating a new file")
	}
	permissionDescription := fmt.Sprintf("execute %s with the following parameters: %s", b.Info().Name, params.Input)
	p := b.permissions.Request(
		permission.CreatePermissionRequest{
			SessionID:   sessionID,
			ToolCallID:  params.ID,
			Path:        b.workingDir,
			ToolName:    b.Info().Name,
			Action:      "execute",
			Description: permissionDescription,
			Params:      params.Input,
		},
	)
	if !p {
		return tools.ToolResponse{}, permission.ErrorPermissionDenied
	}

<<<<<<< HEAD
	return runTool(ctx, b.mcpName, b.tool.Name, params.Input)
}

func NewMcpTool(name string, tool mcp.Tool, permissions permission.Service, workingDir string) tools.BaseTool {
	return &mcpTool{
=======
	return runTool(ctx, b.client, b.tool.Name, params.Input)
}

func NewMcpTool(name string, c MCPClient, tool mcp.Tool, permissions permission.Service, mcpConfig config.MCPConfig, workingDir string) tools.BaseTool {
	return &McpTool{
>>>>>>> 15e1b3d3
		mcpName:     name,
		client:      c,
		tool:        tool,
		permissions: permissions,
		workingDir:  workingDir,
	}
}

func getTools(ctx context.Context, name string, permissions permission.Service, c *client.Client, workingDir string) []tools.BaseTool {
	var mcpTools []tools.BaseTool
	toolsRequest := mcp.ListToolsRequest{}
	tools, err := c.ListTools(ctx, toolsRequest)
	if err != nil {
		slog.Error("error listing tools", "error", err)
		c.Close()
		return mcpTools
	}
	for _, t := range tools.Tools {
<<<<<<< HEAD
		mcpTools = append(mcpTools, NewMcpTool(name, t, permissions, workingDir))
	}
	return mcpTools
=======
		stdioTools = append(stdioTools, NewMcpTool(name, c, t, permissions, m, workingDir))
	}
	return stdioTools
>>>>>>> 15e1b3d3
}

func GetMCPTools(ctx context.Context, permissions permission.Service, cfg *config.Config) []tools.BaseTool {
	mcpToolsOnce.Do(func() {
		mcpTools = doGetMCPTools(ctx, permissions, cfg)
	})
	return mcpTools
}

// CloseMCPClients closes all MCP clients. This should be called during application shutdown.
func CloseMCPClients() {
	for c := range mcpClients.Seq() {
		_ = c.Close()
	}
}

func doGetMCPTools(ctx context.Context, permissions permission.Service, cfg *config.Config) []tools.BaseTool {
	var wg sync.WaitGroup
	result := csync.NewSlice[tools.BaseTool]()
	for name, m := range cfg.MCP {
		if m.Disabled {
			slog.Debug("skipping disabled mcp", "name", name)
			continue
		}
		wg.Add(1)
		go func(name string, m config.MCPConfig) {
			defer wg.Done()
			c, err := doGetClient(m)
			if err != nil {
				slog.Error("error creating mcp client", "error", err)
				return
			}
			if err := doInitClient(ctx, name, c); err != nil {
				slog.Error("error initializing mcp client", "error", err)
				return
			}
			result.Append(getTools(ctx, name, permissions, c, cfg.WorkingDir())...)
		}(name, m)
	}
	wg.Wait()
	return slices.Collect(result.Seq())
}

func doInitClient(ctx context.Context, name string, c *client.Client) error {
	initRequest := mcp.InitializeRequest{
		Params: mcp.InitializeParams{
			ProtocolVersion: mcp.LATEST_PROTOCOL_VERSION,
			ClientInfo: mcp.Implementation{
				Name:    "Crush",
				Version: version.Version,
			},
		},
	}
	if _, err := c.Initialize(ctx, initRequest); err != nil {
		c.Close()
		return err
	}
	mcpClients.Set(name, c)
	return nil
}

func doGetClient(m config.MCPConfig) (*client.Client, error) {
	switch m.Type {
	case config.MCPStdio:
		return client.NewStdioMCPClient(
			m.Command,
			m.ResolvedEnv(),
			m.Args...,
		)
	case config.MCPHttp:
		return client.NewStreamableHttpClient(
			m.URL,
			transport.WithHTTPHeaders(m.ResolvedHeaders()),
		)
	case config.MCPSse:
		return client.NewSSEMCPClient(
			m.URL,
			client.WithHeaders(m.ResolvedHeaders()),
		)
	default:
		return nil, fmt.Errorf("unsupported mcp type: %s", m.Type)
	}
}<|MERGE_RESOLUTION|>--- conflicted
+++ resolved
@@ -20,42 +20,20 @@
 	"github.com/mark3labs/mcp-go/mcp"
 )
 
-<<<<<<< HEAD
 var (
 	mcpToolsOnce sync.Once
 	mcpTools     []tools.BaseTool
 	mcpClients   = csync.NewMap[string, *client.Client]()
 )
 
-type mcpTool struct {
-	mcpName     string
-	tool        mcp.Tool
-=======
 type McpTool struct {
 	mcpName     string
 	tool        mcp.Tool
-	client      MCPClient
-	mcpConfig   config.MCPConfig
->>>>>>> 15e1b3d3
 	permissions permission.Service
 	workingDir  string
 }
 
-<<<<<<< HEAD
-func (b *mcpTool) Name() string {
-=======
-type MCPClient interface {
-	Initialize(
-		ctx context.Context,
-		request mcp.InitializeRequest,
-	) (*mcp.InitializeResult, error)
-	ListTools(ctx context.Context, request mcp.ListToolsRequest) (*mcp.ListToolsResult, error)
-	CallTool(ctx context.Context, request mcp.CallToolRequest) (*mcp.CallToolResult, error)
-	Close() error
-}
-
 func (b *McpTool) Name() string {
->>>>>>> 15e1b3d3
 	return fmt.Sprintf("mcp_%s_%s", b.mcpName, b.tool.Name)
 }
 
@@ -72,23 +50,7 @@
 	}
 }
 
-<<<<<<< HEAD
 func runTool(ctx context.Context, name, toolName string, input string) (tools.ToolResponse, error) {
-=======
-func runTool(ctx context.Context, c MCPClient, toolName string, input string) (tools.ToolResponse, error) {
-	initRequest := mcp.InitializeRequest{}
-	initRequest.Params.ProtocolVersion = mcp.LATEST_PROTOCOL_VERSION
-	initRequest.Params.ClientInfo = mcp.Implementation{
-		Name:    "Crush",
-		Version: version.Version,
-	}
-
-	_, err := c.Initialize(ctx, initRequest)
-	if err != nil {
-		return tools.NewTextErrorResponse(err.Error()), nil
-	}
-
->>>>>>> 15e1b3d3
 	toolRequest := mcp.CallToolRequest{}
 	toolRequest.Params.Name = toolName
 	var args map[string]any
@@ -138,21 +100,12 @@
 		return tools.ToolResponse{}, permission.ErrorPermissionDenied
 	}
 
-<<<<<<< HEAD
 	return runTool(ctx, b.mcpName, b.tool.Name, params.Input)
 }
 
 func NewMcpTool(name string, tool mcp.Tool, permissions permission.Service, workingDir string) tools.BaseTool {
-	return &mcpTool{
-=======
-	return runTool(ctx, b.client, b.tool.Name, params.Input)
-}
-
-func NewMcpTool(name string, c MCPClient, tool mcp.Tool, permissions permission.Service, mcpConfig config.MCPConfig, workingDir string) tools.BaseTool {
 	return &McpTool{
->>>>>>> 15e1b3d3
 		mcpName:     name,
-		client:      c,
 		tool:        tool,
 		permissions: permissions,
 		workingDir:  workingDir,
@@ -169,15 +122,9 @@
 		return mcpTools
 	}
 	for _, t := range tools.Tools {
-<<<<<<< HEAD
 		mcpTools = append(mcpTools, NewMcpTool(name, t, permissions, workingDir))
 	}
 	return mcpTools
-=======
-		stdioTools = append(stdioTools, NewMcpTool(name, c, t, permissions, m, workingDir))
-	}
-	return stdioTools
->>>>>>> 15e1b3d3
 }
 
 func GetMCPTools(ctx context.Context, permissions permission.Service, cfg *config.Config) []tools.BaseTool {
