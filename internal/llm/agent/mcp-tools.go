package agent

import (
	"cmp"
	"context"
	"encoding/json"
	"errors"
	"fmt"
	"log/slog"
	"maps"
	"strings"
	"sync"
	"time"

	"github.com/charmbracelet/crush/internal/config"
	"github.com/charmbracelet/crush/internal/csync"
	"github.com/charmbracelet/crush/internal/home"
	"github.com/charmbracelet/crush/internal/llm/tools"
	"github.com/charmbracelet/crush/internal/permission"
	"github.com/charmbracelet/crush/internal/pubsub"
	"github.com/charmbracelet/crush/internal/version"
	"github.com/mark3labs/mcp-go/client"
	"github.com/mark3labs/mcp-go/client/transport"
	"github.com/mark3labs/mcp-go/mcp"
)

// MCPState represents the current state of an MCP client
type MCPState int

const (
	MCPStateDisabled MCPState = iota
	MCPStateStarting
	MCPStateConnected
	MCPStateError
)

func (s MCPState) String() string {
	switch s {
	case MCPStateDisabled:
		return "disabled"
	case MCPStateStarting:
		return "starting"
	case MCPStateConnected:
		return "connected"
	case MCPStateError:
		return "error"
	default:
		return "unknown"
	}
}

// MCPEventType represents the type of MCP event
type MCPEventType string

const (
	MCPEventStateChanged     MCPEventType = "state_changed"
	MCPEventToolsListChanged MCPEventType = "tools_list_changed"
)

// MCPEvent represents an event in the MCP system
type MCPEvent struct {
	Type      MCPEventType
	Name      string
	State     MCPState
	Error     error
	ToolCount int
}

// MCPClientInfo holds information about an MCP client's state
type MCPClientInfo struct {
	Name        string
	State       MCPState
	Error       error
	Client      *client.Client
	ToolCount   int
	ConnectedAt time.Time
}

var (
	mcpToolsOnce    sync.Once
	mcpTools        = csync.NewMap[string, tools.BaseTool]()
	mcpClient2Tools = csync.NewMap[string, []tools.BaseTool]()
	mcpClients      = csync.NewMap[string, *client.Client]()
	mcpStates       = csync.NewMap[string, MCPClientInfo]()
	mcpBroker       = pubsub.NewBroker[MCPEvent]()
)

type McpTool struct {
	mcpName     string
	tool        mcp.Tool
	permissions permission.Service
	workingDir  string
}

func (b *McpTool) Name() string {
	return fmt.Sprintf("mcp_%s_%s", b.mcpName, b.tool.Name)
}

func (b *McpTool) Info() tools.ToolInfo {
	required := b.tool.InputSchema.Required
	if required == nil {
		required = make([]string, 0)
	}
	parameters := b.tool.InputSchema.Properties
	if parameters == nil {
		parameters = make(map[string]any)
	}
	return tools.ToolInfo{
		Name:        fmt.Sprintf("mcp_%s_%s", b.mcpName, b.tool.Name),
		Description: b.tool.Description,
		Parameters:  parameters,
		Required:    required,
	}
}

func runTool(ctx context.Context, name, toolName string, input string) (tools.ToolResponse, error) {
	var args map[string]any
	if err := json.Unmarshal([]byte(input), &args); err != nil {
		return tools.NewTextErrorResponse(fmt.Sprintf("error parsing parameters: %s", err)), nil
	}

	c, err := getOrRenewClient(ctx, name)
	if err != nil {
		return tools.NewTextErrorResponse(err.Error()), nil
	}
	result, err := c.CallTool(ctx, mcp.CallToolRequest{
		Params: mcp.CallToolParams{
			Name:      toolName,
			Arguments: args,
		},
	})
	if err != nil {
		return tools.NewTextErrorResponse(err.Error()), nil
	}

	output := make([]string, 0, len(result.Content))
	for _, v := range result.Content {
		if v, ok := v.(mcp.TextContent); ok {
			output = append(output, v.Text)
		} else {
			output = append(output, fmt.Sprintf("%v", v))
		}
	}
	return tools.NewTextResponse(strings.Join(output, "\n")), nil
}

func getOrRenewClient(ctx context.Context, name string) (*client.Client, error) {
	c, ok := mcpClients.Get(name)
	if !ok {
		return nil, fmt.Errorf("mcp '%s' not available", name)
	}

	cfg := config.Get()
	m := cfg.MCP[name]
	state, _ := mcpStates.Get(name)

	timeout := mcpTimeout(m)
	pingCtx, cancel := context.WithTimeout(ctx, timeout)
	defer cancel()
	err := c.Ping(pingCtx)
	if err == nil {
		return c, nil
	}
	updateMCPState(name, MCPStateError, maybeTimeoutErr(err, timeout), nil, state.ToolCount)

	c, err = createAndInitializeClient(ctx, name, m, cfg.Resolver())
	if err != nil {
		return nil, err
	}

	updateMCPState(name, MCPStateConnected, nil, c, state.ToolCount)
	mcpClients.Set(name, c)
	return c, nil
}

func (b *McpTool) Run(ctx context.Context, params tools.ToolCall) (tools.ToolResponse, error) {
	sessionID, messageID := tools.GetContextValues(ctx)
	if sessionID == "" || messageID == "" {
		return tools.ToolResponse{}, fmt.Errorf("session ID and message ID are required for creating a new file")
	}
	permissionDescription := fmt.Sprintf("execute %s with the following parameters:", b.Info().Name)
	p := b.permissions.Request(
		permission.CreatePermissionRequest{
			SessionID:   sessionID,
			ToolCallID:  params.ID,
			Path:        b.workingDir,
			ToolName:    b.Info().Name,
			Action:      "execute",
			Description: permissionDescription,
			Params:      params.Input,
		},
	)
	if !p {
		return tools.ToolResponse{}, permission.ErrorPermissionDenied
	}

	return runTool(ctx, b.mcpName, b.tool.Name, params.Input)
}

func getTools(ctx context.Context, name string, permissions permission.Service, c *client.Client, workingDir string) ([]tools.BaseTool, error) {
	result, err := c.ListTools(ctx, mcp.ListToolsRequest{})
	if err != nil {
		return nil, err
	}
	mcpTools := make([]tools.BaseTool, 0, len(result.Tools))
	for _, tool := range result.Tools {
		mcpTools = append(mcpTools, &McpTool{
			mcpName:     name,
			tool:        tool,
			permissions: permissions,
			workingDir:  workingDir,
		})
	}
	return mcpTools, nil
}

// SubscribeMCPEvents returns a channel for MCP events
func SubscribeMCPEvents(ctx context.Context) <-chan pubsub.Event[MCPEvent] {
	return mcpBroker.Subscribe(ctx)
}

// GetMCPStates returns the current state of all MCP clients
func GetMCPStates() map[string]MCPClientInfo {
	return maps.Collect(mcpStates.Seq2())
}

// GetMCPState returns the state of a specific MCP client
func GetMCPState(name string) (MCPClientInfo, bool) {
	return mcpStates.Get(name)
}

// updateMCPState updates the state of an MCP client and publishes an event
func updateMCPState(name string, state MCPState, err error, client *client.Client, toolCount int) {
	info := MCPClientInfo{
		Name:      name,
		State:     state,
		Error:     err,
		Client:    client,
		ToolCount: toolCount,
	}
	switch state {
	case MCPStateConnected:
		info.ConnectedAt = time.Now()
	case MCPStateError:
		updateMcpTools(name, nil)
		mcpClients.Del(name)
	}
	mcpStates.Set(name, info)

	// Publish state change event
	mcpBroker.Publish(pubsub.UpdatedEvent, MCPEvent{
		Type:      MCPEventStateChanged,
		Name:      name,
		State:     state,
		Error:     err,
		ToolCount: toolCount,
	})
}

// publishMCPEventToolsListChanged publishes a tool list changed event
func publishMCPEventToolsListChanged(name string) {
	mcpBroker.Publish(pubsub.UpdatedEvent, MCPEvent{
		Type: MCPEventToolsListChanged,
		Name: name,
	})
}

// CloseMCPClients closes all MCP clients. This should be called during application shutdown.
func CloseMCPClients() error {
	var errs []error
	for name, c := range mcpClients.Seq2() {
		if err := c.Close(); err != nil {
			errs = append(errs, fmt.Errorf("close mcp: %s: %w", name, err))
		}
	}
	mcpBroker.Shutdown()
	return errors.Join(errs...)
}

var mcpInitRequest = mcp.InitializeRequest{
	Params: mcp.InitializeParams{
		ProtocolVersion: mcp.LATEST_PROTOCOL_VERSION,
		ClientInfo: mcp.Implementation{
			Name:    "Crush",
			Version: version.Version,
		},
	},
}

func doGetMCPTools(ctx context.Context, permissions permission.Service, cfg *config.Config) {
	var wg sync.WaitGroup
	// Initialize states for all configured MCPs
	for name, m := range cfg.MCP {
		if m.Disabled {
			updateMCPState(name, MCPStateDisabled, nil, nil, 0)
			slog.Debug("skipping disabled mcp", "name", name)
			continue
		}

		// Set initial starting state
		updateMCPState(name, MCPStateStarting, nil, nil, 0)

		wg.Add(1)
		go func(name string, m config.MCPConfig) {
			defer func() {
				wg.Done()
				if r := recover(); r != nil {
					var err error
					switch v := r.(type) {
					case error:
						err = v
					case string:
						err = fmt.Errorf("panic: %s", v)
					default:
						err = fmt.Errorf("panic: %v", v)
					}
					updateMCPState(name, MCPStateError, err, nil, 0)
					slog.Error("panic in mcp client initialization", "error", err, "name", name)
				}
			}()

			ctx, cancel := context.WithTimeout(ctx, mcpTimeout(m))
			defer cancel()

			c, err := createAndInitializeClient(ctx, name, m, cfg.Resolver())
			if err != nil {
				return
			}

			mcpClients.Set(name, c)

			tools, err := getTools(ctx, name, permissions, c, cfg.WorkingDir())
			if err != nil {
				slog.Error("error listing tools", "error", err)
				updateMCPState(name, MCPStateError, err, nil, 0)
				c.Close()
				return
			}

			updateMcpTools(name, tools)
			mcpClients.Set(name, c)
			updateMCPState(name, MCPStateConnected, nil, c, len(tools))
		}(name, m)
	}
	wg.Wait()
}

// updateMcpTools updates the global mcpTools and mcpClient2Tools maps
func updateMcpTools(mcpName string, tools []tools.BaseTool) {
	if len(tools) == 0 {
		mcpClient2Tools.Del(mcpName)
	} else {
		mcpClient2Tools.Set(mcpName, tools)
	}
	for _, tools := range mcpClient2Tools.Seq2() {
		for _, t := range tools {
			mcpTools.Set(t.Name(), t)
		}
	}
}

func createAndInitializeClient(ctx context.Context, name string, m config.MCPConfig, resolver config.VariableResolver) (*client.Client, error) {
	c, err := createMcpClient(name, m, resolver)
	if err != nil {
		updateMCPState(name, MCPStateError, err, nil, 0)
		slog.Error("error creating mcp client", "error", err, "name", name)
		return nil, err
	}

<<<<<<< HEAD
	c.OnNotification(func(n mcp.JSONRPCNotification) {
		slog.Debug("Received MCP notification", "name", name, "notification", n)
		switch n.Method {
		case "notifications/tools/list_changed":
			publishMCPEventToolsListChanged(name)
		default:
			slog.Debug("Unhandled MCP notification", "name", name, "method", n.Method)
		}
	})

=======
	// XXX: ideally we should be able to use context.WithTimeout here, but,
	// the SSE MCP client will start failing once that context is canceled.
>>>>>>> 6cd1733a
	timeout := mcpTimeout(m)
	mcpCtx, cancel := context.WithCancel(ctx)
	cancelTimer := time.AfterFunc(timeout, cancel)
	if err := c.Start(mcpCtx); err != nil {
		updateMCPState(name, MCPStateError, maybeTimeoutErr(err, timeout), nil, 0)
		slog.Error("error starting mcp client", "error", err, "name", name)
		_ = c.Close()
		cancel()
		return nil, err
	}
<<<<<<< HEAD

	if _, err := c.Initialize(initCtx, mcpInitRequest); err != nil {
=======
	if _, err := c.Initialize(mcpCtx, mcpInitRequest); err != nil {
>>>>>>> 6cd1733a
		updateMCPState(name, MCPStateError, maybeTimeoutErr(err, timeout), nil, 0)
		slog.Error("error initializing mcp client", "error", err, "name", name)
		_ = c.Close()
		cancel()
		return nil, err
	}
	cancelTimer.Stop()
	slog.Info("Initialized mcp client", "name", name)
	return c, nil
}

func maybeTimeoutErr(err error, timeout time.Duration) error {
	if errors.Is(err, context.Canceled) {
		return fmt.Errorf("timed out after %s", timeout)
	}
	return err
}

func createMcpClient(name string, m config.MCPConfig, resolver config.VariableResolver) (*client.Client, error) {
	switch m.Type {
	case config.MCPStdio:
		command, err := resolver.ResolveValue(m.Command)
		if err != nil {
			return nil, fmt.Errorf("invalid mcp command: %w", err)
		}
		if strings.TrimSpace(command) == "" {
			return nil, fmt.Errorf("mcp stdio config requires a non-empty 'command' field")
		}
		return client.NewStdioMCPClientWithOptions(
			home.Long(command),
			m.ResolvedEnv(),
			m.Args,
			transport.WithCommandLogger(mcpLogger{name: name}),
		)
	case config.MCPHttp:
		if strings.TrimSpace(m.URL) == "" {
			return nil, fmt.Errorf("mcp http config requires a non-empty 'url' field")
		}
		return client.NewStreamableHttpClient(
			m.URL,
			transport.WithHTTPHeaders(m.ResolvedHeaders()),
			transport.WithHTTPLogger(mcpLogger{name: name}),
		)
	case config.MCPSse:
		if strings.TrimSpace(m.URL) == "" {
			return nil, fmt.Errorf("mcp sse config requires a non-empty 'url' field")
		}
		return client.NewSSEMCPClient(
			m.URL,
			client.WithHeaders(m.ResolvedHeaders()),
			transport.WithSSELogger(mcpLogger{name: name}),
		)
	default:
		return nil, fmt.Errorf("unsupported mcp type: %s", m.Type)
	}
}

// for MCP's clients.
type mcpLogger struct{ name string }

func (l mcpLogger) Errorf(format string, v ...any) {
	slog.Error(fmt.Sprintf(format, v...), "name", l.name)
}

func (l mcpLogger) Infof(format string, v ...any) {
	slog.Info(fmt.Sprintf(format, v...), "name", l.name)
}

func mcpTimeout(m config.MCPConfig) time.Duration {
	return time.Duration(cmp.Or(m.Timeout, 15)) * time.Second
}<|MERGE_RESOLUTION|>--- conflicted
+++ resolved
@@ -367,7 +367,6 @@
 		return nil, err
 	}
 
-<<<<<<< HEAD
 	c.OnNotification(func(n mcp.JSONRPCNotification) {
 		slog.Debug("Received MCP notification", "name", name, "notification", n)
 		switch n.Method {
@@ -378,13 +377,12 @@
 		}
 	})
 
-=======
 	// XXX: ideally we should be able to use context.WithTimeout here, but,
 	// the SSE MCP client will start failing once that context is canceled.
->>>>>>> 6cd1733a
 	timeout := mcpTimeout(m)
 	mcpCtx, cancel := context.WithCancel(ctx)
 	cancelTimer := time.AfterFunc(timeout, cancel)
+
 	if err := c.Start(mcpCtx); err != nil {
 		updateMCPState(name, MCPStateError, maybeTimeoutErr(err, timeout), nil, 0)
 		slog.Error("error starting mcp client", "error", err, "name", name)
@@ -392,18 +390,15 @@
 		cancel()
 		return nil, err
 	}
-<<<<<<< HEAD
-
-	if _, err := c.Initialize(initCtx, mcpInitRequest); err != nil {
-=======
+
 	if _, err := c.Initialize(mcpCtx, mcpInitRequest); err != nil {
->>>>>>> 6cd1733a
 		updateMCPState(name, MCPStateError, maybeTimeoutErr(err, timeout), nil, 0)
 		slog.Error("error initializing mcp client", "error", err, "name", name)
 		_ = c.Close()
 		cancel()
 		return nil, err
 	}
+
 	cancelTimer.Stop()
 	slog.Info("Initialized mcp client", "name", name)
 	return c, nil
