package provider

import (
	"context"
	"encoding/json"
	"errors"
	"fmt"
	"io"
	"log/slog"
	"regexp"
	"strconv"
	"strings"
	"time"

	"github.com/anthropics/anthropic-sdk-go"
	"github.com/anthropics/anthropic-sdk-go/bedrock"
	"github.com/anthropics/anthropic-sdk-go/option"
	"github.com/charmbracelet/crush/internal/config"
	"github.com/charmbracelet/crush/internal/fur/provider"
	"github.com/charmbracelet/crush/internal/llm/tools"
	"github.com/charmbracelet/crush/internal/message"
)

type anthropicClient struct {
	providerOptions   providerClientOptions
	useBedrock        bool
	client            anthropic.Client
	adjustedMaxTokens int // Used when context limit is hit
}

type AnthropicClient ProviderClient

func newAnthropicClient(opts providerClientOptions, useBedrock bool) AnthropicClient {
	return &anthropicClient{
		providerOptions: opts,
		client:          createAnthropicClient(opts, useBedrock),
	}
}

func createAnthropicClient(opts providerClientOptions, useBedrock bool) anthropic.Client {
	anthropicClientOptions := []option.RequestOption{}

	// Check if Authorization header is provided in extra headers
	hasBearerAuth := false
	if opts.extraHeaders != nil {
		for key := range opts.extraHeaders {
			if strings.ToLower(key) == "authorization" {
				hasBearerAuth = true
				break
			}
		}
	}

	isBearerToken := strings.HasPrefix(opts.apiKey, "Bearer ")

	if opts.apiKey != "" && !hasBearerAuth {
		if isBearerToken {
			slog.Debug("API key starts with 'Bearer ', using as Authorization header")
			anthropicClientOptions = append(anthropicClientOptions, option.WithHeader("Authorization", opts.apiKey))
		} else {
			// Use standard X-Api-Key header
			anthropicClientOptions = append(anthropicClientOptions, option.WithAPIKey(opts.apiKey))
		}
	} else if hasBearerAuth {
		slog.Debug("Skipping X-Api-Key header because Authorization header is provided")
	}
	if useBedrock {
		anthropicClientOptions = append(anthropicClientOptions, bedrock.WithLoadDefaultConfig(context.Background()))
	}
<<<<<<< HEAD
	if opts.extraHeaders != nil {
		for key, value := range opts.extraHeaders {
			slog.Debug("Adding extra header to Anthropic client", "key", key, "value", value)
			anthropicClientOptions = append(anthropicClientOptions, option.WithHeader(key, value))
		}
=======
	for _, header := range opts.extraHeaders {
		anthropicClientOptions = append(anthropicClientOptions, option.WithHeaderAdd(header, opts.extraHeaders[header]))
	}
	for key, value := range opts.extraBody {
		anthropicClientOptions = append(anthropicClientOptions, option.WithJSONSet(key, value))
>>>>>>> 54f6cbee
	}
	return anthropic.NewClient(anthropicClientOptions...)
}

func (a *anthropicClient) convertMessages(messages []message.Message) (anthropicMessages []anthropic.MessageParam) {
	for i, msg := range messages {
		cache := false
		if i > len(messages)-3 {
			cache = true
		}
		switch msg.Role {
		case message.User:
			content := anthropic.NewTextBlock(msg.Content().String())
			if cache && !a.providerOptions.disableCache {
				content.OfText.CacheControl = anthropic.CacheControlEphemeralParam{
					Type: "ephemeral",
				}
			}
			var contentBlocks []anthropic.ContentBlockParamUnion
			contentBlocks = append(contentBlocks, content)
			for _, binaryContent := range msg.BinaryContent() {
				base64Image := binaryContent.String(provider.InferenceProviderAnthropic)
				imageBlock := anthropic.NewImageBlockBase64(binaryContent.MIMEType, base64Image)
				contentBlocks = append(contentBlocks, imageBlock)
			}
			anthropicMessages = append(anthropicMessages, anthropic.NewUserMessage(contentBlocks...))

		case message.Assistant:
			blocks := []anthropic.ContentBlockParamUnion{}

			// Add thinking blocks first if present (required when thinking is enabled with tool use)
			if reasoningContent := msg.ReasoningContent(); reasoningContent.Thinking != "" {
				thinkingBlock := anthropic.NewThinkingBlock(reasoningContent.Signature, reasoningContent.Thinking)
				blocks = append(blocks, thinkingBlock)
			}

			if msg.Content().String() != "" {
				content := anthropic.NewTextBlock(msg.Content().String())
				if cache && !a.providerOptions.disableCache {
					content.OfText.CacheControl = anthropic.CacheControlEphemeralParam{
						Type: "ephemeral",
					}
				}
				blocks = append(blocks, content)
			}

			for _, toolCall := range msg.ToolCalls() {
				var inputMap map[string]any
				err := json.Unmarshal([]byte(toolCall.Input), &inputMap)
				if err != nil {
					continue
				}
				blocks = append(blocks, anthropic.NewToolUseBlock(toolCall.ID, inputMap, toolCall.Name))
			}

			if len(blocks) == 0 {
				slog.Warn("There is a message without content, investigate, this should not happen")
				continue
			}
			anthropicMessages = append(anthropicMessages, anthropic.NewAssistantMessage(blocks...))

		case message.Tool:
			results := make([]anthropic.ContentBlockParamUnion, len(msg.ToolResults()))
			for i, toolResult := range msg.ToolResults() {
				results[i] = anthropic.NewToolResultBlock(toolResult.ToolCallID, toolResult.Content, toolResult.IsError)
			}
			anthropicMessages = append(anthropicMessages, anthropic.NewUserMessage(results...))
		}
	}
	return
}

func (a *anthropicClient) convertTools(tools []tools.BaseTool) []anthropic.ToolUnionParam {
	anthropicTools := make([]anthropic.ToolUnionParam, len(tools))

	for i, tool := range tools {
		info := tool.Info()
		toolParam := anthropic.ToolParam{
			Name:        info.Name,
			Description: anthropic.String(info.Description),
			InputSchema: anthropic.ToolInputSchemaParam{
				Properties: info.Parameters,
				// TODO: figure out how we can tell claude the required fields?
			},
		}

		if i == len(tools)-1 && !a.providerOptions.disableCache {
			toolParam.CacheControl = anthropic.CacheControlEphemeralParam{
				Type: "ephemeral",
			}
		}

		anthropicTools[i] = anthropic.ToolUnionParam{OfTool: &toolParam}
	}

	return anthropicTools
}

func (a *anthropicClient) finishReason(reason string) message.FinishReason {
	switch reason {
	case "end_turn":
		return message.FinishReasonEndTurn
	case "max_tokens":
		return message.FinishReasonMaxTokens
	case "tool_use":
		return message.FinishReasonToolUse
	case "stop_sequence":
		return message.FinishReasonEndTurn
	default:
		return message.FinishReasonUnknown
	}
}

func (a *anthropicClient) preparedMessages(messages []anthropic.MessageParam, tools []anthropic.ToolUnionParam) anthropic.MessageNewParams {
	model := a.providerOptions.model(a.providerOptions.modelType)
	var thinkingParam anthropic.ThinkingConfigParamUnion
	cfg := config.Get()
	modelConfig := cfg.Models[config.SelectedModelTypeLarge]
	if a.providerOptions.modelType == config.SelectedModelTypeSmall {
		modelConfig = cfg.Models[config.SelectedModelTypeSmall]
	}
	temperature := anthropic.Float(0)

	maxTokens := model.DefaultMaxTokens
	if modelConfig.MaxTokens > 0 {
		maxTokens = modelConfig.MaxTokens
	}
	if a.Model().CanReason && modelConfig.Think {
		thinkingParam = anthropic.ThinkingConfigParamOfEnabled(int64(float64(maxTokens) * 0.8))
		temperature = anthropic.Float(1)
	}
	// Override max tokens if set in provider options
	if a.providerOptions.maxTokens > 0 {
		maxTokens = a.providerOptions.maxTokens
	}

	// Use adjusted max tokens if context limit was hit
	if a.adjustedMaxTokens > 0 {
		maxTokens = int64(a.adjustedMaxTokens)
	}

	systemBlocks := []anthropic.TextBlockParam{}

	// Add custom system prompt prefix if configured
	if a.providerOptions.systemPromptPrefix != "" {
		systemBlocks = append(systemBlocks, anthropic.TextBlockParam{
			Text: a.providerOptions.systemPromptPrefix,
			CacheControl: anthropic.CacheControlEphemeralParam{
				Type: "ephemeral",
			},
		})
	}

	systemBlocks = append(systemBlocks, anthropic.TextBlockParam{
		Text: a.providerOptions.systemMessage,
		CacheControl: anthropic.CacheControlEphemeralParam{
			Type: "ephemeral",
		},
	})

	return anthropic.MessageNewParams{
		Model:       anthropic.Model(model.ID),
		MaxTokens:   maxTokens,
		Temperature: temperature,
		Messages:    messages,
		Tools:       tools,
		Thinking:    thinkingParam,
		System:      systemBlocks,
	}
}

func (a *anthropicClient) send(ctx context.Context, messages []message.Message, tools []tools.BaseTool) (response *ProviderResponse, err error) {
	cfg := config.Get()

	attempts := 0
	for {
		attempts++
		// Prepare messages on each attempt in case max_tokens was adjusted
		preparedMessages := a.preparedMessages(a.convertMessages(messages), a.convertTools(tools))
		if cfg.Options.Debug {
			jsonData, _ := json.Marshal(preparedMessages)
			slog.Debug("Prepared messages", "messages", string(jsonData))
		}

		anthropicResponse, err := a.client.Messages.New(
			ctx,
			preparedMessages,
		)
		// If there is an error we are going to see if we can retry the call
		if err != nil {
			slog.Error("Error in Anthropic API call", "error", err)
			retry, after, retryErr := a.shouldRetry(attempts, err)
			if retryErr != nil {
				return nil, retryErr
			}
			if retry {
				slog.Warn(fmt.Sprintf("Retrying due to rate limit... attempt %d of %d", attempts, maxRetries))
				select {
				case <-ctx.Done():
					return nil, ctx.Err()
				case <-time.After(time.Duration(after) * time.Millisecond):
					continue
				}
			}
			return nil, retryErr
		}

		content := ""
		for _, block := range anthropicResponse.Content {
			if text, ok := block.AsAny().(anthropic.TextBlock); ok {
				content += text.Text
			}
		}

		return &ProviderResponse{
			Content:   content,
			ToolCalls: a.toolCalls(*anthropicResponse),
			Usage:     a.usage(*anthropicResponse),
		}, nil
	}
}

func (a *anthropicClient) stream(ctx context.Context, messages []message.Message, tools []tools.BaseTool) <-chan ProviderEvent {
	cfg := config.Get()
	attempts := 0
	eventChan := make(chan ProviderEvent)
	go func() {
		for {
			attempts++
			// Prepare messages on each attempt in case max_tokens was adjusted
			preparedMessages := a.preparedMessages(a.convertMessages(messages), a.convertTools(tools))
			if cfg.Options.Debug {
				jsonData, _ := json.Marshal(preparedMessages)
				slog.Debug("Prepared messages", "messages", string(jsonData))
			}

			anthropicStream := a.client.Messages.NewStreaming(
				ctx,
				preparedMessages,
				option.WithHeaderAdd("anthropic-beta", "interleaved-thinking-2025-05-14"),
			)
			accumulatedMessage := anthropic.Message{}

			currentToolCallID := ""
			for anthropicStream.Next() {
				event := anthropicStream.Current()
				err := accumulatedMessage.Accumulate(event)
				if err != nil {
					slog.Warn("Error accumulating message", "error", err)
					continue
				}

				switch event := event.AsAny().(type) {
				case anthropic.ContentBlockStartEvent:
					switch event.ContentBlock.Type {
					case "text":
						eventChan <- ProviderEvent{Type: EventContentStart}
					case "tool_use":
						currentToolCallID = event.ContentBlock.ID
						eventChan <- ProviderEvent{
							Type: EventToolUseStart,
							ToolCall: &message.ToolCall{
								ID:       event.ContentBlock.ID,
								Name:     event.ContentBlock.Name,
								Finished: false,
							},
						}
					}

				case anthropic.ContentBlockDeltaEvent:
					if event.Delta.Type == "thinking_delta" && event.Delta.Thinking != "" {
						eventChan <- ProviderEvent{
							Type:     EventThinkingDelta,
							Thinking: event.Delta.Thinking,
						}
					} else if event.Delta.Type == "signature_delta" && event.Delta.Signature != "" {
						eventChan <- ProviderEvent{
							Type:      EventSignatureDelta,
							Signature: event.Delta.Signature,
						}
					} else if event.Delta.Type == "text_delta" && event.Delta.Text != "" {
						eventChan <- ProviderEvent{
							Type:    EventContentDelta,
							Content: event.Delta.Text,
						}
					} else if event.Delta.Type == "input_json_delta" {
						if currentToolCallID != "" {
							eventChan <- ProviderEvent{
								Type: EventToolUseDelta,
								ToolCall: &message.ToolCall{
									ID:       currentToolCallID,
									Finished: false,
									Input:    event.Delta.PartialJSON,
								},
							}
						}
					}
				case anthropic.ContentBlockStopEvent:
					if currentToolCallID != "" {
						eventChan <- ProviderEvent{
							Type: EventToolUseStop,
							ToolCall: &message.ToolCall{
								ID: currentToolCallID,
							},
						}
						currentToolCallID = ""
					} else {
						eventChan <- ProviderEvent{Type: EventContentStop}
					}

				case anthropic.MessageStopEvent:
					content := ""
					for _, block := range accumulatedMessage.Content {
						if text, ok := block.AsAny().(anthropic.TextBlock); ok {
							content += text.Text
						}
					}

					eventChan <- ProviderEvent{
						Type: EventComplete,
						Response: &ProviderResponse{
							Content:      content,
							ToolCalls:    a.toolCalls(accumulatedMessage),
							Usage:        a.usage(accumulatedMessage),
							FinishReason: a.finishReason(string(accumulatedMessage.StopReason)),
						},
						Content: content,
					}
				}
			}

			err := anthropicStream.Err()
			if err == nil || errors.Is(err, io.EOF) {
				close(eventChan)
				return
			}

			// If there is an error we are going to see if we can retry the call
			retry, after, retryErr := a.shouldRetry(attempts, err)
			if retryErr != nil {
				eventChan <- ProviderEvent{Type: EventError, Error: retryErr}
				close(eventChan)
				return
			}
			if retry {
				slog.Warn(fmt.Sprintf("Retrying due to rate limit... attempt %d of %d", attempts, maxRetries))
				select {
				case <-ctx.Done():
					// context cancelled
					if ctx.Err() != nil {
						eventChan <- ProviderEvent{Type: EventError, Error: ctx.Err()}
					}
					close(eventChan)
					return
				case <-time.After(time.Duration(after) * time.Millisecond):
					continue
				}
			}
			if ctx.Err() != nil {
				eventChan <- ProviderEvent{Type: EventError, Error: ctx.Err()}
			}

			close(eventChan)
			return
		}
	}()
	return eventChan
}

func (a *anthropicClient) shouldRetry(attempts int, err error) (bool, int64, error) {
	var apiErr *anthropic.Error
	if !errors.As(err, &apiErr) {
		return false, 0, err
	}

	if attempts > maxRetries {
		return false, 0, fmt.Errorf("maximum retry attempts reached for rate limit: %d retries", maxRetries)
	}

	if apiErr.StatusCode == 401 {
		a.providerOptions.apiKey, err = config.Get().Resolve(a.providerOptions.config.APIKey)
		if err != nil {
			return false, 0, fmt.Errorf("failed to resolve API key: %w", err)
		}
		a.client = createAnthropicClient(a.providerOptions, a.useBedrock)
		return true, 0, nil
	}

	// Handle context limit exceeded error (400 Bad Request)
	if apiErr.StatusCode == 400 {
		if adjusted, ok := a.handleContextLimitError(apiErr); ok {
			a.adjustedMaxTokens = adjusted
			slog.Debug("Adjusted max_tokens due to context limit", "new_max_tokens", adjusted)
			return true, 0, nil
		}
	}

	isOverloaded := strings.Contains(apiErr.Error(), "overloaded") || strings.Contains(apiErr.Error(), "rate limit exceeded")
	if apiErr.StatusCode != 429 && apiErr.StatusCode != 529 && !isOverloaded {
		return false, 0, err
	}

	retryMs := 0
	retryAfterValues := apiErr.Response.Header.Values("Retry-After")

	backoffMs := 2000 * (1 << (attempts - 1))
	jitterMs := int(float64(backoffMs) * 0.2)
	retryMs = backoffMs + jitterMs
	if len(retryAfterValues) > 0 {
		if _, err := fmt.Sscanf(retryAfterValues[0], "%d", &retryMs); err == nil {
			retryMs = retryMs * 1000
		}
	}
	return true, int64(retryMs), nil
}

// handleContextLimitError parses context limit error and returns adjusted max_tokens
func (a *anthropicClient) handleContextLimitError(apiErr *anthropic.Error) (int, bool) {
	// Parse error message like: "input length and max_tokens exceed context limit: 154978 + 50000 > 200000"
	errorMsg := apiErr.Error()

	re := regexp.MustCompile("input length and `max_tokens` exceed context limit: (\\d+) \\+ (\\d+) > (\\d+)")
	matches := re.FindStringSubmatch(errorMsg)

	if len(matches) != 4 {
		return 0, false
	}

	inputTokens, err1 := strconv.Atoi(matches[1])
	contextLimit, err2 := strconv.Atoi(matches[3])

	if err1 != nil || err2 != nil {
		return 0, false
	}

	// Calculate safe max_tokens with a buffer of 1000 tokens
	safeMaxTokens := contextLimit - inputTokens - 1000

	// Ensure we don't go below a minimum threshold
	safeMaxTokens = max(safeMaxTokens, 1000)

	return safeMaxTokens, true
}

func (a *anthropicClient) toolCalls(msg anthropic.Message) []message.ToolCall {
	var toolCalls []message.ToolCall

	for _, block := range msg.Content {
		switch variant := block.AsAny().(type) {
		case anthropic.ToolUseBlock:
			toolCall := message.ToolCall{
				ID:       variant.ID,
				Name:     variant.Name,
				Input:    string(variant.Input),
				Type:     string(variant.Type),
				Finished: true,
			}
			toolCalls = append(toolCalls, toolCall)
		}
	}

	return toolCalls
}

func (a *anthropicClient) usage(msg anthropic.Message) TokenUsage {
	return TokenUsage{
		InputTokens:         msg.Usage.InputTokens,
		OutputTokens:        msg.Usage.OutputTokens,
		CacheCreationTokens: msg.Usage.CacheCreationInputTokens,
		CacheReadTokens:     msg.Usage.CacheReadInputTokens,
	}
}

func (a *anthropicClient) Model() provider.Model {
	return a.providerOptions.model(a.providerOptions.modelType)
}<|MERGE_RESOLUTION|>--- conflicted
+++ resolved
@@ -67,19 +67,11 @@
 	if useBedrock {
 		anthropicClientOptions = append(anthropicClientOptions, bedrock.WithLoadDefaultConfig(context.Background()))
 	}
-<<<<<<< HEAD
-	if opts.extraHeaders != nil {
-		for key, value := range opts.extraHeaders {
-			slog.Debug("Adding extra header to Anthropic client", "key", key, "value", value)
-			anthropicClientOptions = append(anthropicClientOptions, option.WithHeader(key, value))
-		}
-=======
 	for _, header := range opts.extraHeaders {
 		anthropicClientOptions = append(anthropicClientOptions, option.WithHeaderAdd(header, opts.extraHeaders[header]))
 	}
 	for key, value := range opts.extraBody {
 		anthropicClientOptions = append(anthropicClientOptions, option.WithJSONSet(key, value))
->>>>>>> 54f6cbee
 	}
 	return anthropic.NewClient(anthropicClientOptions...)
 }
