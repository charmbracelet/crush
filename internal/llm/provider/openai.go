--- conflicted
+++ resolved
@@ -514,15 +514,10 @@
 	retryAfterValues := []string{}
 	if errors.As(err, &apiErr) {
 		// Check for token expiration (401 Unauthorized)
-<<<<<<< HEAD
-		if apiErr.StatusCode == 401 {
-			o.providerOptions.apiKey, err = o.providerOptions.cfg.Resolve(o.providerOptions.config.APIKey)
-=======
 		if apiErr.StatusCode == http.StatusUnauthorized {
 			prev := o.providerOptions.apiKey
 			// in case the key comes from a script, we try to re-evaluate it.
-			o.providerOptions.apiKey, err = config.Get().Resolve(o.providerOptions.config.APIKey)
->>>>>>> 32dac11c
+			o.providerOptions.apiKey, err = o.providerOptions.cfg.Resolve(o.providerOptions.config.APIKey)
 			if err != nil {
 				return false, 0, fmt.Errorf("failed to resolve API key: %w", err)
 			}
