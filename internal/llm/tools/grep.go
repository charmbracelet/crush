--- conflicted
+++ resolved
@@ -377,17 +377,10 @@
 	return matches, nil
 }
 
-<<<<<<< HEAD
 func fileContainsPattern(filePath string, pattern *regexp.Regexp) (bool, int, int, string, error) {
-	// Quick binary file detection
-	if isBinaryFile(filePath) {
-		return false, 0, 0, "", nil
-=======
-func fileContainsPattern(filePath string, pattern *regexp.Regexp) (bool, int, string, error) {
 	// Only search text files.
 	if !isTextFile(filePath) {
-		return false, 0, "", nil
->>>>>>> 1a40fbab
+		return false, 0, 0, "", nil
 	}
 
 	file, err := os.Open(filePath)
