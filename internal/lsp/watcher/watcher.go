package watcher

import (
	"context"
	"fmt"
	"log/slog"
	"os"
	"path/filepath"
	"strings"
	"sync"
	"time"

	"github.com/bmatcuk/doublestar/v4"
	"github.com/charmbracelet/crush/internal/config"

	"github.com/charmbracelet/crush/internal/lsp"
	"github.com/charmbracelet/crush/internal/lsp/protocol"
	"github.com/fsnotify/fsnotify"
)

// WorkspaceWatcher manages LSP file watching
type WorkspaceWatcher struct {
	client        *lsp.Client
	name          string
	workspacePath string

	debounceTime time.Duration
	debounceMap  map[string]*time.Timer
	debounceMu   sync.Mutex

	// File watchers registered by the server
	registrations  []protocol.FileSystemWatcher
	registrationMu sync.RWMutex
}

// NewWorkspaceWatcher creates a new workspace watcher
func NewWorkspaceWatcher(name string, client *lsp.Client) *WorkspaceWatcher {
	return &WorkspaceWatcher{
<<<<<<< HEAD
		name:          normalizeName(name),
=======
		name:          name,
>>>>>>> fb213331
		client:        client,
		debounceTime:  300 * time.Millisecond,
		debounceMap:   make(map[string]*time.Timer),
		registrations: []protocol.FileSystemWatcher{},
	}
}

func normalizeName(name string) string {
	switch name {
	case "typescript-language-server",
		"tsserver",
		"vtsls":
		return "typescript"
	case "pyright", "pylsp":
		return "python"
	case "jdtls":
		return "java"
	default:
		return name
	}
}

// AddRegistrations adds file watchers to track
func (w *WorkspaceWatcher) AddRegistrations(ctx context.Context, id string, watchers []protocol.FileSystemWatcher) {
	cfg := config.Get()

	slog.Debug("Adding file watcher registrations")
	w.registrationMu.Lock()
	defer w.registrationMu.Unlock()

	// Add new watchers
	w.registrations = append(w.registrations, watchers...)

	// Print detailed registration information for debugging
	if cfg.Options.DebugLSP {
		slog.Debug("Adding file watcher registrations",
			"id", id,
			"watchers", len(watchers),
			"total", len(w.registrations),
		)

		for i, watcher := range watchers {
			slog.Debug("Registration", "index", i+1)

			// Log the GlobPattern
			switch v := watcher.GlobPattern.Value.(type) {
			case string:
				slog.Debug("GlobPattern", "pattern", v)
			case protocol.RelativePattern:
				slog.Debug("GlobPattern", "pattern", v.Pattern)

				// Log BaseURI details
				switch u := v.BaseURI.Value.(type) {
				case string:
					slog.Debug("BaseURI", "baseURI", u)
				case protocol.DocumentUri:
					slog.Debug("BaseURI", "baseURI", u)
				default:
					slog.Debug("BaseURI", "baseURI", u)
				}
			default:
				slog.Debug("GlobPattern", "unknown type", fmt.Sprintf("%T", v))
			}

			// Log WatchKind
			watchKind := protocol.WatchKind(protocol.WatchChange | protocol.WatchCreate | protocol.WatchDelete)
			if watcher.Kind != nil {
				watchKind = *watcher.Kind
			}

			slog.Debug("WatchKind", "kind", watchKind)
		}
	}

	// Determine server type for specialized handling
	serverName := w.name
	slog.Debug("Server type detected", "serverName", serverName)

	// Check if this server has sent file watchers
	hasFileWatchers := len(watchers) > 0

	// For servers that need file preloading, we'll use a smart approach
	if shouldPreloadFiles(serverName) || !hasFileWatchers {
		go func() {
			startTime := time.Now()
			filesOpened := 0

			// Determine max files to open based on server type
			maxFilesToOpen := 50 // Default conservative limit

			switch serverName {
			case "typescript", "typescript-language-server", "tsserver", "vtsls":
				// TypeScript servers benefit from seeing more files
				maxFilesToOpen = 100
			case "java", "jdtls":
				// Java servers need to see many files for project model
				maxFilesToOpen = 200
			}

			// First, open high-priority files
			highPriorityFilesOpened := w.openHighPriorityFiles(ctx, serverName)
			filesOpened += highPriorityFilesOpened

			if cfg.Options.DebugLSP {
				slog.Debug("Opened high-priority files",
					"count", highPriorityFilesOpened,
					"serverName", serverName)
			}

			// If we've already opened enough high-priority files, we might not need more
			if filesOpened >= maxFilesToOpen {
				if cfg.Options.DebugLSP {
					slog.Debug("Reached file limit with high-priority files",
						"filesOpened", filesOpened,
						"maxFiles", maxFilesToOpen)
				}
				return
			}

			// For the remaining slots, walk the directory and open matching files

			err := filepath.WalkDir(w.workspacePath, func(path string, d os.DirEntry, err error) error {
				if err != nil {
					return err
				}

				// Skip directories that should be excluded
				if d.IsDir() {
					if path != w.workspacePath && shouldExcludeDir(path) {
						if cfg.Options.DebugLSP {
							slog.Debug("Skipping excluded directory", "path", path)
						}
						return filepath.SkipDir
					}
				} else {
					// Process files, but limit the total number
					if filesOpened < maxFilesToOpen {
						// Only process if it's not already open (high-priority files were opened earlier)
						if !w.client.IsFileOpen(path) {
							w.openMatchingFile(ctx, path)
							filesOpened++

							// Add a small delay after every 10 files to prevent overwhelming the server
							if filesOpened%10 == 0 {
								time.Sleep(50 * time.Millisecond)
							}
						}
					} else {
						// We've reached our limit, stop walking
						return filepath.SkipAll
					}
				}

				return nil
			})

			elapsedTime := time.Since(startTime)
			if cfg.Options.DebugLSP {
				slog.Debug("Limited workspace scan complete",
					"filesOpened", filesOpened,
					"maxFiles", maxFilesToOpen,
					"elapsedTime", elapsedTime.Seconds(),
					"workspacePath", w.workspacePath,
				)
			}

			if err != nil && cfg.Options.DebugLSP {
				slog.Debug("Error scanning workspace for files to open", "error", err)
			}
		}()
	} else if cfg.Options.DebugLSP {
		slog.Debug("Using on-demand file loading for server", "server", serverName)
	}
}

// openHighPriorityFiles opens important files for the server type
// Returns the number of files opened
func (w *WorkspaceWatcher) openHighPriorityFiles(ctx context.Context, serverName string) int {
	cfg := config.Get()
	filesOpened := 0

	// Define patterns for high-priority files based on server type
	var patterns []string

	switch serverName {
	case "typescript", "typescript-language-server", "tsserver", "vtsls":
		patterns = []string{
			"**/tsconfig.json",
			"**/package.json",
			"**/jsconfig.json",
			"**/index.ts",
			"**/index.js",
			"**/main.ts",
			"**/main.js",
		}
	case "gopls":
		patterns = []string{
			"**/go.mod",
			"**/go.sum",
			"**/main.go",
		}
	case "rust-analyzer":
		patterns = []string{
			"**/Cargo.toml",
			"**/Cargo.lock",
			"**/src/lib.rs",
			"**/src/main.rs",
		}
	case "python", "pyright", "pylsp":
		patterns = []string{
			"**/pyproject.toml",
			"**/setup.py",
			"**/requirements.txt",
			"**/__init__.py",
			"**/__main__.py",
		}
	case "clangd":
		patterns = []string{
			"**/CMakeLists.txt",
			"**/Makefile",
			"**/compile_commands.json",
		}
	case "java", "jdtls":
		patterns = []string{
			"**/pom.xml",
			"**/build.gradle",
			"**/src/main/java/**/*.java",
		}
	default:
		// For unknown servers, use common configuration files
		patterns = []string{
			"**/package.json",
			"**/Makefile",
			"**/CMakeLists.txt",
			"**/.editorconfig",
		}
	}

	// Collect all files to open first
	var filesToOpen []string

	// For each pattern, find matching files
	for _, pattern := range patterns {
		// Use doublestar.Glob to find files matching the pattern (supports ** patterns)
		matches, err := doublestar.Glob(os.DirFS(w.workspacePath), pattern)
		if err != nil {
			if cfg.Options.DebugLSP {
				slog.Debug("Error finding high-priority files", "pattern", pattern, "error", err)
			}
			continue
		}

		for _, match := range matches {
			// Convert relative path to absolute
			fullPath := filepath.Join(w.workspacePath, match)

			// Skip directories and excluded files
			info, err := os.Stat(fullPath)
			if err != nil || info.IsDir() || shouldExcludeFile(fullPath) {
				continue
			}

			filesToOpen = append(filesToOpen, fullPath)

			// Limit the number of files per pattern
			if len(filesToOpen) >= 5 && (serverName != "java" && serverName != "jdtls") {
				break
			}
		}
	}

	// Open files in batches to reduce overhead
	batchSize := 3
	for i := 0; i < len(filesToOpen); i += batchSize {
		end := min(i+batchSize, len(filesToOpen))

		// Open batch of files
		for j := i; j < end; j++ {
			fullPath := filesToOpen[j]
			if err := w.client.OpenFile(ctx, fullPath); err != nil {
				if cfg.Options.DebugLSP {
					slog.Debug("Error opening high-priority file", "path", fullPath, "error", err)
				}
			} else {
				filesOpened++
				if cfg.Options.DebugLSP {
					slog.Debug("Opened high-priority file", "path", fullPath)
				}
			}
		}

		// Only add delay between batches, not individual files
		if end < len(filesToOpen) {
			time.Sleep(50 * time.Millisecond)
		}
	}

	return filesOpened
}

// WatchWorkspace sets up file watching for a workspace
func (w *WorkspaceWatcher) WatchWorkspace(ctx context.Context, workspacePath string) {
	cfg := config.Get()
	w.workspacePath = workspacePath

	slog.Debug("Starting workspace watcher", "workspacePath", workspacePath, "serverName", w.name)

	// Register handler for file watcher registrations from the server
	lsp.RegisterFileWatchHandler(func(id string, watchers []protocol.FileSystemWatcher) {
		w.AddRegistrations(ctx, id, watchers)
	})

	watcher, err := fsnotify.NewWatcher()
	if err != nil {
		slog.Error("Error creating watcher", "error", err)
	}
	defer watcher.Close()

	// Watch the workspace recursively
	err = filepath.WalkDir(workspacePath, func(path string, d os.DirEntry, err error) error {
		if err != nil {
			return err
		}

		// Skip excluded directories (except workspace root)
		if d.IsDir() && path != workspacePath {
			if shouldExcludeDir(path) {
				if cfg.Options.DebugLSP {
					slog.Debug("Skipping excluded directory", "path", path)
				}
				return filepath.SkipDir
			}
		}

		// Add directories to watcher
		if d.IsDir() {
			err = watcher.Add(path)
			if err != nil {
				slog.Error("Error watching path", "path", path, "error", err)
			}
		}

		return nil
	})
	if err != nil {
		slog.Error("Error walking workspace", "error", err)
	}

	// Event loop
	for {
		select {
		case <-ctx.Done():
			return
		case event, ok := <-watcher.Events:
			if !ok {
				return
			}

			uri := string(protocol.URIFromPath(event.Name))

			// Add new directories to the watcher
			if event.Op&fsnotify.Create != 0 {
				if info, err := os.Stat(event.Name); err == nil {
					if info.IsDir() {
						// Skip excluded directories
						if !shouldExcludeDir(event.Name) {
							if err := watcher.Add(event.Name); err != nil {
								slog.Error("Error adding directory to watcher", "path", event.Name, "error", err)
							}
						}
					} else {
						// For newly created files
						if !shouldExcludeFile(event.Name) {
							w.openMatchingFile(ctx, event.Name)
						}
					}
				}
			}

			// Debug logging
			if cfg.Options.DebugLSP {
				matched, kind := w.isPathWatched(event.Name)
				slog.Debug("File event",
					"path", event.Name,
					"operation", event.Op.String(),
					"watched", matched,
					"kind", kind,
				)
			}

			// Check if this path should be watched according to server registrations
			if watched, watchKind := w.isPathWatched(event.Name); watched {
				switch {
				case event.Op&fsnotify.Write != 0:
					if watchKind&protocol.WatchChange != 0 {
						w.debounceHandleFileEvent(ctx, uri, protocol.FileChangeType(protocol.Changed))
					}
				case event.Op&fsnotify.Create != 0:
					// Already handled earlier in the event loop
					// Just send the notification if needed
					info, err := os.Stat(event.Name)
					if err != nil {
						slog.Error("Error getting file info", "path", event.Name, "error", err)
						return
					}
					if !info.IsDir() && watchKind&protocol.WatchCreate != 0 {
						w.debounceHandleFileEvent(ctx, uri, protocol.FileChangeType(protocol.Created))
					}
				case event.Op&fsnotify.Remove != 0:
					if watchKind&protocol.WatchDelete != 0 {
						w.handleFileEvent(ctx, uri, protocol.FileChangeType(protocol.Deleted))
					}
				case event.Op&fsnotify.Rename != 0:
					// For renames, first delete
					if watchKind&protocol.WatchDelete != 0 {
						w.handleFileEvent(ctx, uri, protocol.FileChangeType(protocol.Deleted))
					}

					// Then check if the new file exists and create an event
					if info, err := os.Stat(event.Name); err == nil && !info.IsDir() {
						if watchKind&protocol.WatchCreate != 0 {
							w.debounceHandleFileEvent(ctx, uri, protocol.FileChangeType(protocol.Created))
						}
					}
				}
			}
		case err, ok := <-watcher.Errors:
			if !ok {
				return
			}
			slog.Error("Error watching file", "error", err)
		}
	}
}

// isPathWatched checks if a path should be watched based on server registrations
func (w *WorkspaceWatcher) isPathWatched(path string) (bool, protocol.WatchKind) {
	w.registrationMu.RLock()
	defer w.registrationMu.RUnlock()

	// If no explicit registrations, watch everything
	if len(w.registrations) == 0 {
		return true, protocol.WatchKind(protocol.WatchChange | protocol.WatchCreate | protocol.WatchDelete)
	}

	// Check each registration
	for _, reg := range w.registrations {
		isMatch := w.matchesPattern(path, reg.GlobPattern)
		if isMatch {
			kind := protocol.WatchKind(protocol.WatchChange | protocol.WatchCreate | protocol.WatchDelete)
			if reg.Kind != nil {
				kind = *reg.Kind
			}
			return true, kind
		}
	}

	return false, 0
}

// matchesGlob handles advanced glob patterns including ** and alternatives
func matchesGlob(pattern, path string) bool {
	// Handle file extension patterns with braces like *.{go,mod,sum}
	if strings.Contains(pattern, "{") && strings.Contains(pattern, "}") {
		// Extract extensions from pattern like "*.{go,mod,sum}"
		parts := strings.SplitN(pattern, "{", 2)
		if len(parts) == 2 {
			prefix := parts[0]
			extPart := strings.SplitN(parts[1], "}", 2)
			if len(extPart) == 2 {
				extensions := strings.Split(extPart[0], ",")
				suffix := extPart[1]

				// Check if the path matches any of the extensions
				for _, ext := range extensions {
					extPattern := prefix + ext + suffix
					isMatch := matchesSimpleGlob(extPattern, path)
					if isMatch {
						return true
					}
				}
				return false
			}
		}
	}

	return matchesSimpleGlob(pattern, path)
}

// matchesSimpleGlob handles glob patterns with ** wildcards
func matchesSimpleGlob(pattern, path string) bool {
	// Handle special case for **/*.ext pattern (common in LSP)
	if strings.HasPrefix(pattern, "**/") {
		rest := strings.TrimPrefix(pattern, "**/")

		// If the rest is a simple file extension pattern like *.go
		if strings.HasPrefix(rest, "*.") {
			ext := strings.TrimPrefix(rest, "*")
			isMatch := strings.HasSuffix(path, ext)
			return isMatch
		}

		// Otherwise, try to check if the path ends with the rest part
		isMatch := strings.HasSuffix(path, rest)

		// If it matches directly, great!
		if isMatch {
			return true
		}

		// Otherwise, check if any path component matches
		pathComponents := strings.Split(path, "/")
		for i := range pathComponents {
			subPath := strings.Join(pathComponents[i:], "/")
			if strings.HasSuffix(subPath, rest) {
				return true
			}
		}

		return false
	}

	// Handle other ** wildcard pattern cases
	if strings.Contains(pattern, "**") {
		parts := strings.Split(pattern, "**")

		// Validate the path starts with the first part
		if !strings.HasPrefix(path, parts[0]) && parts[0] != "" {
			return false
		}

		// For patterns like "**/*.go", just check the suffix
		if len(parts) == 2 && parts[0] == "" {
			isMatch := strings.HasSuffix(path, parts[1])
			return isMatch
		}

		// For other patterns, handle middle part
		remaining := strings.TrimPrefix(path, parts[0])
		if len(parts) == 2 {
			isMatch := strings.HasSuffix(remaining, parts[1])
			return isMatch
		}
	}

	// Handle simple * wildcard for file extension patterns (*.go, *.sum, etc)
	if strings.HasPrefix(pattern, "*.") {
		ext := strings.TrimPrefix(pattern, "*")
		isMatch := strings.HasSuffix(path, ext)
		return isMatch
	}

	// Fall back to simple matching for simpler patterns
	matched, err := filepath.Match(pattern, path)
	if err != nil {
		slog.Error("Error matching pattern", "pattern", pattern, "path", path, "error", err)
		return false
	}

	return matched
}

// matchesPattern checks if a path matches the glob pattern
func (w *WorkspaceWatcher) matchesPattern(path string, pattern protocol.GlobPattern) bool {
	patternInfo, err := pattern.AsPattern()
	if err != nil {
		slog.Error("Error parsing pattern", "pattern", pattern, "error", err)
		return false
	}

	basePath := patternInfo.GetBasePath()
	patternText := patternInfo.GetPattern()

	path = filepath.ToSlash(path)

	// For simple patterns without base path
	if basePath == "" {
		// Check if the pattern matches the full path or just the file extension
		fullPathMatch := matchesGlob(patternText, path)
		baseNameMatch := matchesGlob(patternText, filepath.Base(path))

		return fullPathMatch || baseNameMatch
	}

	// For relative patterns
	basePath = protocol.DocumentUri(basePath).Path()
	basePath = filepath.ToSlash(basePath)

	// Make path relative to basePath for matching
	relPath, err := filepath.Rel(basePath, path)
	if err != nil {
		slog.Error("Error getting relative path", "path", path, "basePath", basePath, "error", err)
		return false
	}
	relPath = filepath.ToSlash(relPath)

	isMatch := matchesGlob(patternText, relPath)

	return isMatch
}

// debounceHandleFileEvent handles file events with debouncing to reduce notifications
func (w *WorkspaceWatcher) debounceHandleFileEvent(ctx context.Context, uri string, changeType protocol.FileChangeType) {
	w.debounceMu.Lock()
	defer w.debounceMu.Unlock()

	// Create a unique key based on URI and change type
	key := fmt.Sprintf("%s:%d", uri, changeType)

	// Cancel existing timer if any
	if timer, exists := w.debounceMap[key]; exists {
		timer.Stop()
	}

	// Create new timer
	w.debounceMap[key] = time.AfterFunc(w.debounceTime, func() {
		w.handleFileEvent(ctx, uri, changeType)

		// Cleanup timer after execution
		w.debounceMu.Lock()
		delete(w.debounceMap, key)
		w.debounceMu.Unlock()
	})
}

// handleFileEvent sends file change notifications
func (w *WorkspaceWatcher) handleFileEvent(ctx context.Context, uri string, changeType protocol.FileChangeType) {
	// If the file is open and it's a change event, use didChange notification
	filePath := protocol.DocumentUri(uri).Path()
	if changeType == protocol.FileChangeType(protocol.Deleted) {
		w.client.ClearDiagnosticsForURI(protocol.DocumentUri(uri))
	} else if changeType == protocol.FileChangeType(protocol.Changed) && w.client.IsFileOpen(filePath) {
		err := w.client.NotifyChange(ctx, filePath)
		if err != nil {
			slog.Error("Error notifying change", "error", err)
		}
		return
	}

	// Notify LSP server about the file event using didChangeWatchedFiles
	if err := w.notifyFileEvent(ctx, uri, changeType); err != nil {
		slog.Error("Error notifying LSP server about file event", "error", err)
	}
}

// notifyFileEvent sends a didChangeWatchedFiles notification for a file event
func (w *WorkspaceWatcher) notifyFileEvent(ctx context.Context, uri string, changeType protocol.FileChangeType) error {
	cfg := config.Get()
	if cfg.Options.DebugLSP {
		slog.Debug("Notifying file event",
			"uri", uri,
			"changeType", changeType,
		)
	}

	params := protocol.DidChangeWatchedFilesParams{
		Changes: []protocol.FileEvent{
			{
				URI:  protocol.DocumentUri(uri),
				Type: changeType,
			},
		},
	}

	return w.client.DidChangeWatchedFiles(ctx, params)
}

// shouldPreloadFiles determines if we should preload files for a specific language server
// Some servers work better with preloaded files, others don't need it
func shouldPreloadFiles(serverName string) bool {
	// TypeScript/JavaScript servers typically need some files preloaded
	// to properly resolve imports and provide intellisense
	switch serverName {
	case "typescript", "typescript-language-server", "tsserver", "vtsls":
		return true
	case "java", "jdtls":
		// Java servers often need to see source files to build the project model
		return true
	default:
		// For most servers, we'll use lazy loading by default
		return false
	}
}

// Common patterns for directories and files to exclude
// TODO: make configurable
var (
	excludedDirNames = map[string]bool{
		".git":         true,
		"node_modules": true,
		"dist":         true,
		"build":        true,
		"out":          true,
		"bin":          true,
		".idea":        true,
		".vscode":      true,
		".cache":       true,
		"coverage":     true,
		"target":       true, // Rust build output
		"vendor":       true, // Go vendor directory
	}

	excludedFileExtensions = map[string]bool{
		".swp":   true,
		".swo":   true,
		".tmp":   true,
		".temp":  true,
		".bak":   true,
		".log":   true,
		".o":     true, // Object files
		".so":    true, // Shared libraries
		".dylib": true, // macOS shared libraries
		".dll":   true, // Windows shared libraries
		".a":     true, // Static libraries
		".exe":   true, // Windows executables
		".lock":  true, // Lock files
	}

	// Large binary files that shouldn't be opened
	largeBinaryExtensions = map[string]bool{
		".png":  true,
		".jpg":  true,
		".jpeg": true,
		".gif":  true,
		".bmp":  true,
		".ico":  true,
		".zip":  true,
		".tar":  true,
		".gz":   true,
		".rar":  true,
		".7z":   true,
		".pdf":  true,
		".mp3":  true,
		".mp4":  true,
		".mov":  true,
		".wav":  true,
		".wasm": true,
	}

	// Maximum file size to open (5MB)
	maxFileSize int64 = 5 * 1024 * 1024
)

// shouldExcludeDir returns true if the directory should be excluded from watching/opening
func shouldExcludeDir(dirPath string) bool {
	dirName := filepath.Base(dirPath)

	// Skip dot directories
	if strings.HasPrefix(dirName, ".") {
		return true
	}

	// Skip common excluded directories
	if excludedDirNames[dirName] {
		return true
	}

	return false
}

// shouldExcludeFile returns true if the file should be excluded from opening
func shouldExcludeFile(filePath string) bool {
	fileName := filepath.Base(filePath)
	cfg := config.Get()
	// Skip dot files
	if strings.HasPrefix(fileName, ".") {
		return true
	}

	// Check file extension
	ext := strings.ToLower(filepath.Ext(filePath))
	if excludedFileExtensions[ext] || largeBinaryExtensions[ext] {
		return true
	}

	// Skip temporary files
	if strings.HasSuffix(filePath, "~") {
		return true
	}

	// Check file size
	info, err := os.Stat(filePath)
	if err != nil {
		// If we can't stat the file, skip it
		return true
	}

	// Skip large files
	if info.Size() > maxFileSize {
		if cfg.Options.DebugLSP {
			slog.Debug("Skipping large file",
				"path", filePath,
				"size", info.Size(),
				"maxSize", maxFileSize,
				"debug", cfg.Options.Debug,
				"sizeMB", float64(info.Size())/(1024*1024),
				"maxSizeMB", float64(maxFileSize)/(1024*1024),
			)
		}
		return true
	}

	return false
}

// openMatchingFile opens a file if it matches any of the registered patterns
func (w *WorkspaceWatcher) openMatchingFile(ctx context.Context, path string) {
	cfg := config.Get()
	// Skip directories
	info, err := os.Stat(path)
	if err != nil || info.IsDir() {
		return
	}

	// Skip excluded files
	if shouldExcludeFile(path) {
		return
	}

	// Check if this path should be watched according to server registrations
	if watched, _ := w.isPathWatched(path); !watched {
		return
	}

<<<<<<< HEAD
	// Get server name for specialized handling
	// Check if the file is a high-priority file that should be opened immediately
	// This helps with project initialization for certain language servers
	if isHighPriorityFile(path, w.name) {
		if cfg.Options.DebugLSP {
			slog.Debug("Opening high-priority file", "path", path, "serverName", w.name)
		}
		if err := w.client.OpenFile(ctx, path); err != nil && cfg.Options.DebugLSP {
			slog.Error("Error opening high-priority file", "path", path, "error", err)
		}
		return
	}

	// For non-high-priority files, we'll use different strategies based on server type
	if shouldPreloadFiles(w.name) {
		// For servers that benefit from preloading, open files but with limits

		// Check file size - for preloading we're more conservative
		if info.Size() > (1 * 1024 * 1024) { // 1MB limit for preloaded files
			if cfg.Options.DebugLSP {
				slog.Debug("Skipping large file for preloading", "path", path, "size", info.Size())
			}
			return
		}

		// Check file extension for common source files
		ext := strings.ToLower(filepath.Ext(path))

		// Only preload source files for the specific language
		var shouldOpen bool
		switch w.name {
		case "typescript":
			shouldOpen = ext == ".ts" || ext == ".js" || ext == ".tsx" || ext == ".jsx"
		case "gopls":
			shouldOpen = ext == ".go"
		case "rust-analyzer":
			shouldOpen = ext == ".rs"
		case "python":
			shouldOpen = ext == ".py"
		case "clangd":
			shouldOpen = ext == ".c" || ext == ".cpp" || ext == ".h" || ext == ".hpp"
		case "java":
			shouldOpen = ext == ".java"
		}

		if shouldOpen {
			// Don't need to check if it's already open - the client.OpenFile handles that
			if err := w.client.OpenFile(ctx, path); err != nil && cfg.Options.DebugLSP {
				slog.Error("Error opening file", "path", path, "error", err)
			}
=======
	serverName := w.name

	// Get server name for specialized handling
	// Check if the file is a high-priority file that should be opened immediately
	// This helps with project initialization for certain language servers
	if isHighPriorityFile(path, serverName) {
		if cfg.Options.DebugLSP {
			slog.Debug("Opening high-priority file", "path", path, "serverName", serverName)
		}
		if err := w.client.OpenFile(ctx, path); err != nil && cfg.Options.DebugLSP {
			slog.Error("Error opening high-priority file", "path", path, "error", err)
		}
		return
	}

	// For non-high-priority files, we'll use different strategies based on server type
	if !shouldPreloadFiles(serverName) {
		return
	}
	// For servers that benefit from preloading, open files but with limits

	// Check file size - for preloading we're more conservative
	if info.Size() > (1 * 1024 * 1024) { // 1MB limit for preloaded files
		if cfg.Options.DebugLSP {
			slog.Debug("Skipping large file for preloading", "path", path, "size", info.Size())
		}
		return
	}

	// Check file extension for common source files
	ext := strings.ToLower(filepath.Ext(path))

	// Only preload source files for the specific language
	var shouldOpen bool
	switch serverName {
	case "typescript", "typescript-language-server", "tsserver", "vtsls":
		shouldOpen = ext == ".ts" || ext == ".js" || ext == ".tsx" || ext == ".jsx"
	case "gopls":
		shouldOpen = ext == ".go"
	case "rust-analyzer":
		shouldOpen = ext == ".rs"
	case "python", "pyright", "pylsp":
		shouldOpen = ext == ".py"
	case "clangd":
		shouldOpen = ext == ".c" || ext == ".cpp" || ext == ".h" || ext == ".hpp"
	case "java", "jdtls":
		shouldOpen = ext == ".java"
	}

	if shouldOpen {
		// Don't need to check if it's already open - the client.OpenFile handles that
		if err := w.client.OpenFile(ctx, path); err != nil && cfg.Options.DebugLSP {
			slog.Error("Error opening file", "path", path, "error", err)
>>>>>>> fb213331
		}
	}
}

// isHighPriorityFile determines if a file should be opened immediately
// regardless of the preloading strategy
func isHighPriorityFile(path string, serverName string) bool {
	fileName := filepath.Base(path)
	ext := filepath.Ext(path)

	switch serverName {
	case "typescript", "typescript-language-server", "tsserver", "vtsls":
		// For TypeScript, we want to open configuration files immediately
		return fileName == "tsconfig.json" ||
			fileName == "package.json" ||
			fileName == "jsconfig.json" ||
			// Also open main entry points
			fileName == "index.ts" ||
			fileName == "index.js" ||
			fileName == "main.ts" ||
			fileName == "main.js"
	case "gopls":
		// For Go, we want to open go.mod files immediately
		return fileName == "go.mod" ||
			fileName == "go.sum" ||
			// Also open main.go files
			fileName == "main.go"
	case "rust-analyzer":
		// For Rust, we want to open Cargo.toml files immediately
		return fileName == "Cargo.toml" ||
			fileName == "Cargo.lock" ||
			// Also open lib.rs and main.rs
			fileName == "lib.rs" ||
			fileName == "main.rs"
	case "python", "pyright", "pylsp":
		// For Python, open key project files
		return fileName == "pyproject.toml" ||
			fileName == "setup.py" ||
			fileName == "requirements.txt" ||
			fileName == "__init__.py" ||
			fileName == "__main__.py"
	case "clangd":
		// For C/C++, open key project files
		return fileName == "CMakeLists.txt" ||
			fileName == "Makefile" ||
			fileName == "compile_commands.json"
	case "java", "jdtls":
		// For Java, open key project files
		return fileName == "pom.xml" ||
			fileName == "build.gradle" ||
			ext == ".java" // Java servers often need to see source files
	}

	// For unknown servers, prioritize common configuration files
	return fileName == "package.json" ||
		fileName == "Makefile" ||
		fileName == "CMakeLists.txt" ||
		fileName == ".editorconfig"
}<|MERGE_RESOLUTION|>--- conflicted
+++ resolved
@@ -36,30 +36,11 @@
 // NewWorkspaceWatcher creates a new workspace watcher
 func NewWorkspaceWatcher(name string, client *lsp.Client) *WorkspaceWatcher {
 	return &WorkspaceWatcher{
-<<<<<<< HEAD
-		name:          normalizeName(name),
-=======
 		name:          name,
->>>>>>> fb213331
 		client:        client,
 		debounceTime:  300 * time.Millisecond,
 		debounceMap:   make(map[string]*time.Timer),
 		registrations: []protocol.FileSystemWatcher{},
-	}
-}
-
-func normalizeName(name string) string {
-	switch name {
-	case "typescript-language-server",
-		"tsserver",
-		"vtsls":
-		return "typescript"
-	case "pyright", "pylsp":
-		return "python"
-	case "jdtls":
-		return "java"
-	default:
-		return name
 	}
 }
 
@@ -865,58 +846,6 @@
 		return
 	}
 
-<<<<<<< HEAD
-	// Get server name for specialized handling
-	// Check if the file is a high-priority file that should be opened immediately
-	// This helps with project initialization for certain language servers
-	if isHighPriorityFile(path, w.name) {
-		if cfg.Options.DebugLSP {
-			slog.Debug("Opening high-priority file", "path", path, "serverName", w.name)
-		}
-		if err := w.client.OpenFile(ctx, path); err != nil && cfg.Options.DebugLSP {
-			slog.Error("Error opening high-priority file", "path", path, "error", err)
-		}
-		return
-	}
-
-	// For non-high-priority files, we'll use different strategies based on server type
-	if shouldPreloadFiles(w.name) {
-		// For servers that benefit from preloading, open files but with limits
-
-		// Check file size - for preloading we're more conservative
-		if info.Size() > (1 * 1024 * 1024) { // 1MB limit for preloaded files
-			if cfg.Options.DebugLSP {
-				slog.Debug("Skipping large file for preloading", "path", path, "size", info.Size())
-			}
-			return
-		}
-
-		// Check file extension for common source files
-		ext := strings.ToLower(filepath.Ext(path))
-
-		// Only preload source files for the specific language
-		var shouldOpen bool
-		switch w.name {
-		case "typescript":
-			shouldOpen = ext == ".ts" || ext == ".js" || ext == ".tsx" || ext == ".jsx"
-		case "gopls":
-			shouldOpen = ext == ".go"
-		case "rust-analyzer":
-			shouldOpen = ext == ".rs"
-		case "python":
-			shouldOpen = ext == ".py"
-		case "clangd":
-			shouldOpen = ext == ".c" || ext == ".cpp" || ext == ".h" || ext == ".hpp"
-		case "java":
-			shouldOpen = ext == ".java"
-		}
-
-		if shouldOpen {
-			// Don't need to check if it's already open - the client.OpenFile handles that
-			if err := w.client.OpenFile(ctx, path); err != nil && cfg.Options.DebugLSP {
-				slog.Error("Error opening file", "path", path, "error", err)
-			}
-=======
 	serverName := w.name
 
 	// Get server name for specialized handling
@@ -970,7 +899,6 @@
 		// Don't need to check if it's already open - the client.OpenFile handles that
 		if err := w.client.OpenFile(ctx, path); err != nil && cfg.Options.DebugLSP {
 			slog.Error("Error opening file", "path", path, "error", err)
->>>>>>> fb213331
 		}
 	}
 }
