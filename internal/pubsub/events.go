--- conflicted
+++ resolved
@@ -21,13 +21,10 @@
 	Publisher[T any] interface {
 		Publish(EventType, T)
 	}
-<<<<<<< HEAD
 
 	Subscriber[T any] interface {
 		Subscribe(context.Context) <-chan Event[T]
 	}
-)
-=======
 )
 
 // UpdateAvailableMsg is sent when a new version is available.
@@ -35,5 +32,4 @@
 	CurrentVersion string
 	LatestVersion  string
 	IsDevelopment  bool
-}
->>>>>>> 7b4691ea
+}