--- conflicted
+++ resolved
@@ -264,7 +264,6 @@
 	return stdout.String(), stderr.String(), err
 }
 
-<<<<<<< HEAD
 // execPOSIXStream executes commands using POSIX shell emulation with streaming output
 func (s *Shell) execPOSIXStream(ctx context.Context, command string, stdout, stderr io.Writer) error {
 	line, err := syntax.NewParser().Parse(strings.NewReader(command), "")
@@ -277,7 +276,7 @@
 		interp.Interactive(false),
 		interp.Env(expand.ListEnviron(s.env...)),
 		interp.Dir(s.cwd),
-		interp.ExecHandlers(s.blockHandler(), coreutils.ExecHandler),
+		interp.ExecHandlers(s.execHandlers()...),
 	)
 	if err != nil {
 		return fmt.Errorf("could not run command: %w", err)
@@ -291,7 +290,8 @@
 	}
 	s.logger.InfoPersist("POSIX command finished", "command", command, "err", err)
 	return err
-=======
+}
+
 func (s *Shell) execHandlers() []func(next interp.ExecHandlerFunc) interp.ExecHandlerFunc {
 	handlers := []func(next interp.ExecHandlerFunc) interp.ExecHandlerFunc{
 		s.blockHandler(),
@@ -300,7 +300,6 @@
 		handlers = append(handlers, coreutils.ExecHandler)
 	}
 	return handlers
->>>>>>> 1cb4d76b
 }
 
 // IsInterrupt checks if an error is due to interruption
