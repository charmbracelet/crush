--- conflicted
+++ resolved
@@ -214,7 +214,6 @@
 // View renders the message list or an initial screen if empty.
 func (m *messageListCmp) View() string {
 	t := styles.CurrentTheme()
-<<<<<<< HEAD
 
 	// Always check current queue size in View to ensure accurate display
 	// This prevents stale queue numbers from being displayed
@@ -249,13 +248,6 @@
 	}
 
 	return strings.Join(view, "\n")
-=======
-	return t.S().Base.
-		Padding(1, 1, 0, 1).
-		Width(m.width).
-		Height(m.height).
-		Render(m.listCmp.View())
->>>>>>> dba25e7d
 }
 
 func (m *messageListCmp) handlePermissionRequest(permission permission.PermissionNotification) tea.Cmd {
