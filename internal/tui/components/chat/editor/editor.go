--- conflicted
+++ resolved
@@ -2,11 +2,8 @@
 
 import (
 	"fmt"
-<<<<<<< HEAD
 	"math/rand"
-=======
 	"net/http"
->>>>>>> 6d69fd4c
 	"os"
 	"os/exec"
 	"path/filepath"
