--- conflicted
+++ resolved
@@ -161,13 +161,8 @@
 			}
 		}
 		if m.spinning {
-<<<<<<< HEAD
 			var cmd tea.Cmd
 			m.anim, cmd = m.anim.Update(msg)
-=======
-			u, cmd := m.anim.Update(msg)
-			m.anim = u
->>>>>>> c60a438a
 			cmds = append(cmds, cmd)
 		}
 		return m, tea.Batch(cmds...)
