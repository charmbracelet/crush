--- conflicted
+++ resolved
@@ -648,18 +648,7 @@
 }
 
 func (s *splashCmp) cwd() string {
-	cwd := config.Get().WorkingDir()
-<<<<<<< HEAD
-	t := styles.CurrentTheme()
-	maxWidth := s.getMaxInfoWidth()
-	return t.S().Muted.Width(maxWidth).Render(home.Short(cwd))
-=======
-	homeDir, err := os.UserHomeDir()
-	if err == nil && cwd != homeDir {
-		cwd = strings.ReplaceAll(cwd, homeDir, "~")
-	}
-	return cwd
->>>>>>> 40599a04
+	return home.Short(config.Get().WorkingDir())
 }
 
 func LSPList(maxWidth int) []string {
