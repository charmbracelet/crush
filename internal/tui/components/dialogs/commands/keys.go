package commands

import (
	"github.com/charmbracelet/bubbles/v2/key"
)

type CommandsDialogKeyMap struct {
	Select,
	Next,
	Previous,
	Tab,
	Close key.Binding
}

func DefaultCommandsDialogKeyMap() CommandsDialogKeyMap {
	return CommandsDialogKeyMap{
		Select: key.NewBinding(
			key.WithKeys("enter", "ctrl+y"),
			key.WithHelp("enter", "confirm"),
		),
		Next: key.NewBinding(
			key.WithKeys("down", "ctrl+n"),
			key.WithHelp("↓", "next item"),
		),
		Previous: key.NewBinding(
			key.WithKeys("up", "ctrl+p"),
			key.WithHelp("↑", "previous item"),
		),
		Tab: key.NewBinding(
			key.WithKeys("tab"),
			key.WithHelp("tab", "switch selection"),
		),
		Close: key.NewBinding(
			key.WithKeys("esc", "alt+esc"),
			key.WithHelp("esc", "cancel"),
		),
	}
}

// KeyBindings implements layout.KeyMapProvider
func (k CommandsDialogKeyMap) KeyBindings() []key.Binding {
	return []key.Binding{
		k.Select,
		k.Next,
		k.Previous,
		k.Tab,
		k.Close,
	}
}

// FullHelp implements help.KeyMap.
func (k CommandsDialogKeyMap) FullHelp() [][]key.Binding {
	m := [][]key.Binding{}
	slice := k.KeyBindings()
	for i := 0; i < len(slice); i += 4 {
		end := min(i+4, len(slice))
		m = append(m, slice[i:end])
	}
	return m
}

// ShortHelp implements help.KeyMap.
func (k CommandsDialogKeyMap) ShortHelp() []key.Binding {
	return []key.Binding{
		k.Tab,
		key.NewBinding(
			key.WithKeys("down", "up"),
			key.WithHelp("↑↓", "choose"),
		),
		k.Select,
		k.Close,
	}
}

type ArgumentsDialogKeyMap struct {
	Confirm  key.Binding
	Next     key.Binding
	Previous key.Binding
<<<<<<< HEAD
	Cancel   key.Binding
=======
	Close    key.Binding
>>>>>>> 4b1001cf
}

func DefaultArgumentsDialogKeyMap() ArgumentsDialogKeyMap {
	return ArgumentsDialogKeyMap{
		Confirm: key.NewBinding(
			key.WithKeys("enter"),
			key.WithHelp("enter", "confirm"),
		),

		Next: key.NewBinding(
			key.WithKeys("tab", "down"),
			key.WithHelp("tab/↓", "next"),
		),
		Previous: key.NewBinding(
			key.WithKeys("shift+tab", "up"),
			key.WithHelp("shift+tab/↑", "previous"),
		),
<<<<<<< HEAD
		Cancel: key.NewBinding(
			key.WithKeys("esc"),
=======
		Close: key.NewBinding(
			key.WithKeys("esc", "alt+esc"),
>>>>>>> 4b1001cf
			key.WithHelp("esc", "cancel"),
		),
	}
}

// KeyBindings implements layout.KeyMapProvider
func (k ArgumentsDialogKeyMap) KeyBindings() []key.Binding {
	return []key.Binding{
		k.Confirm,
		k.Next,
		k.Previous,
		k.Close,
	}
}

// FullHelp implements help.KeyMap.
func (k ArgumentsDialogKeyMap) FullHelp() [][]key.Binding {
	m := [][]key.Binding{}
	slice := k.KeyBindings()
	for i := 0; i < len(slice); i += 4 {
		end := min(i+4, len(slice))
		m = append(m, slice[i:end])
	}
	return m
}

// ShortHelp implements help.KeyMap.
func (k ArgumentsDialogKeyMap) ShortHelp() []key.Binding {
	return []key.Binding{
		k.Confirm,
		k.Next,
		k.Previous,
		k.Close,
	}
}<|MERGE_RESOLUTION|>--- conflicted
+++ resolved
@@ -76,11 +76,7 @@
 	Confirm  key.Binding
 	Next     key.Binding
 	Previous key.Binding
-<<<<<<< HEAD
-	Cancel   key.Binding
-=======
 	Close    key.Binding
->>>>>>> 4b1001cf
 }
 
 func DefaultArgumentsDialogKeyMap() ArgumentsDialogKeyMap {
@@ -98,13 +94,8 @@
 			key.WithKeys("shift+tab", "up"),
 			key.WithHelp("shift+tab/↑", "previous"),
 		),
-<<<<<<< HEAD
-		Cancel: key.NewBinding(
-			key.WithKeys("esc"),
-=======
 		Close: key.NewBinding(
 			key.WithKeys("esc", "alt+esc"),
->>>>>>> 4b1001cf
 			key.WithHelp("esc", "cancel"),
 		),
 	}
