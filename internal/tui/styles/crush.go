package styles

import (
	"github.com/charmbracelet/lipgloss/v2"
	"github.com/charmbracelet/x/exp/charmtone"
)

func NewCrushTheme() *Theme {
	return &Theme{
		Name:   "crush",
		IsDark: true,

		Primary:   charmtone.Charple,
		Secondary: charmtone.Dolly,
		Tertiary:  charmtone.Bok,
		Accent:    charmtone.Zest,

<<<<<<< HEAD
		Blue: lipgloss.Color(charmtone.Malibu.Hex()),
=======
		PrimaryLight: charmtone.Hazy,
>>>>>>> 35159b88

		// Backgrounds
		BgBase:    charmtone.Pepper,
		BgSubtle:  charmtone.Charcoal,
		BgOverlay: charmtone.Iron,

		// Foregrounds
		FgBase:     charmtone.Ash,
		FgMuted:    charmtone.Squid,
		FgSubtle:   charmtone.Oyster,
		FgSelected: charmtone.Salt,

		// Borders
		Border:      charmtone.Charcoal,
		BorderFocus: charmtone.Charple,

		// Status
		Success: charmtone.Guac,
		Error:   charmtone.Sriracha,
		Warning: charmtone.Uni,
		Info:    charmtone.Malibu,

		// TODO: fix this.
		SyntaxBg:      lipgloss.Color("#1C1C1F"),
		SyntaxKeyword: lipgloss.Color("#FF6DFE"),
		SyntaxString:  lipgloss.Color("#E8FE96"),
		SyntaxComment: lipgloss.Color("#6B6F85"),
	}
}<|MERGE_RESOLUTION|>--- conflicted
+++ resolved
@@ -15,11 +15,7 @@
 		Tertiary:  charmtone.Bok,
 		Accent:    charmtone.Zest,
 
-<<<<<<< HEAD
-		Blue: lipgloss.Color(charmtone.Malibu.Hex()),
-=======
-		PrimaryLight: charmtone.Hazy,
->>>>>>> 35159b88
+		Blue: charmtone.Malibu,
 
 		// Backgrounds
 		BgBase:    charmtone.Pepper,
