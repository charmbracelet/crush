package tui

import (
	"context"
	"fmt"
	"math/rand"
	"slices"
	"strings"
	"time"

	"charm.land/bubbles/v2/key"
	tea "charm.land/bubbletea/v2"
	"charm.land/lipgloss/v2"
	"github.com/charmbracelet/crush/internal/agent/tools/mcp"
	"github.com/charmbracelet/crush/internal/app"
	"github.com/charmbracelet/crush/internal/config"
	"github.com/charmbracelet/crush/internal/event"
	"github.com/charmbracelet/crush/internal/permission"
	"github.com/charmbracelet/crush/internal/pubsub"
	cmpChat "github.com/charmbracelet/crush/internal/tui/components/chat"
	"github.com/charmbracelet/crush/internal/tui/components/chat/splash"
	"github.com/charmbracelet/crush/internal/tui/components/completions"
	"github.com/charmbracelet/crush/internal/tui/components/core"
	"github.com/charmbracelet/crush/internal/tui/components/core/layout"
	"github.com/charmbracelet/crush/internal/tui/components/core/status"
	"github.com/charmbracelet/crush/internal/tui/components/dialogs"
	"github.com/charmbracelet/crush/internal/tui/components/dialogs/commands"
	"github.com/charmbracelet/crush/internal/tui/components/dialogs/filepicker"
	"github.com/charmbracelet/crush/internal/tui/components/dialogs/models"
	"github.com/charmbracelet/crush/internal/tui/components/dialogs/permissions"
	"github.com/charmbracelet/crush/internal/tui/components/dialogs/quit"
	"github.com/charmbracelet/crush/internal/tui/components/dialogs/sessions"
	"github.com/charmbracelet/crush/internal/tui/page"
	"github.com/charmbracelet/crush/internal/tui/page/chat"
	"github.com/charmbracelet/crush/internal/tui/styles"
	"github.com/charmbracelet/crush/internal/tui/util"
	"golang.org/x/text/cases"
	"golang.org/x/text/language"
)

var lastMouseEvent time.Time

func MouseEventFilter(m tea.Model, msg tea.Msg) tea.Msg {
	switch msg.(type) {
	case tea.MouseWheelMsg, tea.MouseMotionMsg:
		now := time.Now()
		// trackpad is sending too many requests
		if now.Sub(lastMouseEvent) < 15*time.Millisecond {
			return nil
		}
		lastMouseEvent = now
	}
	return msg
}

// appModel represents the main application model that manages pages, dialogs, and UI state.
type appModel struct {
	wWidth, wHeight int // Window dimensions
	width, height   int
	keyMap          KeyMap

	currentPage  page.PageID
	previousPage page.PageID
	pages        map[page.PageID]util.Model
	loadedPages  map[page.PageID]bool

	// Status
	status          status.StatusCmp
	showingFullHelp bool

	app *app.App

	dialog       dialogs.DialogCmp
	completions  completions.Completions
	isConfigured bool

	// Chat Page Specific
	selectedSessionID string // The ID of the currently selected session

	// sendProgressBar instructs the TUI to send progress bar updates to the
	// terminal.
	sendProgressBar bool

	// QueryVersion instructs the TUI to query for the terminal version when it
	// starts.
	QueryVersion bool
}

// Init initializes the application model and returns initial commands.
func (a appModel) Init() tea.Cmd {
	item, ok := a.pages[a.currentPage]
	if !ok {
		return nil
	}

	var cmds []tea.Cmd
	cmd := item.Init()
	cmds = append(cmds, cmd)
	a.loadedPages[a.currentPage] = true

	cmd = a.status.Init()
	cmds = append(cmds, cmd)
	if a.QueryVersion {
		cmds = append(cmds, tea.RequestTerminalVersion)
	}

	return tea.Batch(cmds...)
}

// Update handles incoming messages and updates the application state.
func (a *appModel) Update(msg tea.Msg) (tea.Model, tea.Cmd) {
	var cmds []tea.Cmd
	var cmd tea.Cmd
	a.isConfigured = config.HasInitialDataConfig()

	switch msg := msg.(type) {
	case tea.EnvMsg:
		// Is this Windows Terminal?
		if !a.sendProgressBar {
			a.sendProgressBar = slices.Contains(msg, "WT_SESSION")
		}
	case tea.TerminalVersionMsg:
		termVersion := strings.ToLower(msg.Name)
		// Only enable progress bar for the following terminals.
		if !a.sendProgressBar {
			a.sendProgressBar = strings.Contains(termVersion, "ghostty")
		}
		return a, nil
	case tea.KeyboardEnhancementsMsg:
		// A non-zero value means we have key disambiguation support.
		if msg.Flags > 0 {
			a.keyMap.Models.SetHelp("ctrl+m", "models")
		}
		for id, page := range a.pages {
			m, pageCmd := page.Update(msg)
			a.pages[id] = m

			if pageCmd != nil {
				cmds = append(cmds, pageCmd)
			}
		}
		return a, tea.Batch(cmds...)
	case tea.WindowSizeMsg:
		a.wWidth, a.wHeight = msg.Width, msg.Height
		a.completions.Update(msg)
		return a, a.handleWindowResize(msg.Width, msg.Height)

	case pubsub.Event[mcp.Event]:
		switch msg.Payload.Type {
		case mcp.EventStateChanged:
			return a, a.handleStateChanged(context.Background())
		case mcp.EventPromptsListChanged:
			return a, handleMCPPromptsEvent(context.Background(), msg.Payload.Name)
		case mcp.EventToolsListChanged:
			return a, handleMCPToolsEvent(context.Background(), msg.Payload.Name)
		}

	// Completions messages
	case completions.OpenCompletionsMsg, completions.FilterCompletionsMsg,
		completions.CloseCompletionsMsg, completions.RepositionCompletionsMsg:
		u, completionCmd := a.completions.Update(msg)
		if model, ok := u.(completions.Completions); ok {
			a.completions = model
		}

		return a, completionCmd

	// Dialog messages
	case dialogs.OpenDialogMsg, dialogs.CloseDialogMsg:
		u, completionCmd := a.completions.Update(completions.CloseCompletionsMsg{})
		a.completions = u.(completions.Completions)
		u, dialogCmd := a.dialog.Update(msg)
		a.dialog = u.(dialogs.DialogCmp)
		return a, tea.Batch(completionCmd, dialogCmd)
	case commands.ShowArgumentsDialogMsg:
		var args []commands.Argument
		for _, arg := range msg.ArgNames {
			args = append(args, commands.Argument{
				Name:     arg,
				Title:    cases.Title(language.English).String(arg),
				Required: true,
			})
		}
		return a, util.CmdHandler(
			dialogs.OpenDialogMsg{
				Model: commands.NewCommandArgumentsDialog(
					msg.CommandID,
					msg.CommandID,
					msg.CommandID,
					msg.Description,
					args,
					msg.OnSubmit,
				),
			},
		)
	case commands.ShowMCPPromptArgumentsDialogMsg:
		args := make([]commands.Argument, 0, len(msg.Prompt.Arguments))
		for _, arg := range msg.Prompt.Arguments {
			args = append(args, commands.Argument(*arg))
		}
		dialog := commands.NewCommandArgumentsDialog(
			msg.Prompt.Name,
			msg.Prompt.Title,
			msg.Prompt.Name,
			msg.Prompt.Description,
			args,
			msg.OnSubmit,
		)
		return a, util.CmdHandler(
			dialogs.OpenDialogMsg{
				Model: dialog,
			},
		)
	// Page change messages
	case page.PageChangeMsg:
		return a, a.moveToPage(msg.ID)

	// Status Messages
	case util.InfoMsg, util.ClearStatusMsg:
		s, statusCmd := a.status.Update(msg)
		a.status = s.(status.StatusCmp)
		cmds = append(cmds, statusCmd)
		return a, tea.Batch(cmds...)

	// Session
	case cmpChat.SessionSelectedMsg:
		a.selectedSessionID = msg.ID
	case cmpChat.SessionClearedMsg:
		a.selectedSessionID = ""
	// Commands
	case commands.SwitchSessionsMsg:
		return a, func() tea.Msg {
			allSessions, _ := a.app.Sessions.List(context.Background())
			return dialogs.OpenDialogMsg{
				Model: sessions.NewSessionDialogCmp(allSessions, a.selectedSessionID),
			}
		}

	case commands.SwitchModelMsg:
		return a, util.CmdHandler(
			dialogs.OpenDialogMsg{
				Model: models.NewModelDialogCmp(),
			},
		)
	// Compact
	case commands.CompactMsg:
		return a, func() tea.Msg {
			err := a.app.AgentCoordinator.Summarize(context.Background(), msg.SessionID)
			if err != nil {
				return util.ReportError(err)()
			}
			return nil
		}
	case commands.QuitMsg:
		return a, util.CmdHandler(dialogs.OpenDialogMsg{
			Model: quit.NewQuitDialog(),
		})
	case commands.ToggleYoloModeMsg:
		a.app.Permissions.SetSkipRequests(!a.app.Permissions.SkipRequests())
	case commands.ToggleHelpMsg:
		a.status.ToggleFullHelp()
		a.showingFullHelp = !a.showingFullHelp
		return a, a.handleWindowResize(a.wWidth, a.wHeight)
	// Model Switch
	case models.ModelSelectedMsg:
		if a.app.AgentCoordinator.IsBusy() {
			return a, util.ReportWarn("Agent is busy, please wait...")
		}

		cfg := config.Get()
		if err := cfg.UpdatePreferredModel(msg.ModelType, msg.Model); err != nil {
			return a, util.ReportError(err)
		}

		go a.app.UpdateAgentModel(context.TODO())

		modelTypeName := "large"
		if msg.ModelType == config.SelectedModelTypeSmall {
			modelTypeName = "small"
		}
		return a, util.ReportInfo(fmt.Sprintf("%s model changed to %s", modelTypeName, msg.Model.Model))

	// File Picker
	case commands.OpenFilePickerMsg:
		event.FilePickerOpened()

		if a.dialog.ActiveDialogID() == filepicker.FilePickerID {
			// If the commands dialog is already open, close it
			return a, util.CmdHandler(dialogs.CloseDialogMsg{})
		}
		return a, util.CmdHandler(dialogs.OpenDialogMsg{
			Model: filepicker.NewFilePickerCmp(a.app.Config().WorkingDir()),
		})
	// Permissions
	case pubsub.Event[permission.PermissionNotification]:
		item, ok := a.pages[a.currentPage]
		if !ok {
			return a, nil
		}

		// Forward to view.
		updated, itemCmd := item.Update(msg)
		a.pages[a.currentPage] = updated

		return a, itemCmd
	case pubsub.Event[permission.PermissionRequest]:
		return a, util.CmdHandler(dialogs.OpenDialogMsg{
			Model: permissions.NewPermissionDialogCmp(msg.Payload, &permissions.Options{
				DiffMode: config.Get().Options.TUI.DiffMode,
			}),
		})
	case permissions.PermissionResponseMsg:
		switch msg.Action {
		case permissions.PermissionAllow:
			a.app.Permissions.Grant(msg.Permission)
		case permissions.PermissionAllowForSession:
			a.app.Permissions.GrantPersistent(msg.Permission)
		case permissions.PermissionDeny:
			a.app.Permissions.Deny(msg.Permission)
		}
		return a, nil
<<<<<<< HEAD
	// Agent Events
	case pubsub.Event[agent.AgentEvent]:
		payload := msg.Payload

		// Forward agent events to dialogs
		if a.dialog.HasDialogs() && a.dialog.ActiveDialogID() == compact.CompactDialogID {
			u, dialogCmd := a.dialog.Update(payload)
			if model, ok := u.(dialogs.DialogCmp); ok {
				a.dialog = model
			}

			cmds = append(cmds, dialogCmd)
		}

		// Handle auto-compact logic
		if payload.Done && payload.Type == agent.AgentEventTypeResponse && a.selectedSessionID != "" {
			// Get current session to check token usage
			session, err := a.app.Sessions.Get(context.Background(), a.selectedSessionID)
			if err == nil {
				model := a.app.CoderAgent.Model()
				contextWindow := model.ContextWindow
				tokens := session.CompletionTokens + session.PromptTokens
				if (tokens >= int64(float64(contextWindow)*0.95)) && !config.Get().Options.DisableAutoSummarize { // Show compact confirmation dialog
					cmds = append(cmds, util.CmdHandler(dialogs.OpenDialogMsg{
						Model: compact.NewCompactDialogCmp(a.app.CoderAgent, a.selectedSessionID, false),
					}))
				}
			}
		}

		return a, tea.Batch(cmds...)
	// Update Available
	case pubsub.UpdateAvailableMsg:
		// Show update notification in status bar
		statusMsg := fmt.Sprintf("🎉 New Crush version available: v%s → v%s.", msg.CurrentVersion, msg.LatestVersion)
		s, statusCmd := a.status.Update(util.InfoMsg{
			Type: util.InfoTypeInfo,
			Msg:  statusMsg,
			TTL:  30 * time.Second,
		})
		a.status = s.(status.StatusCmp)
		return a, statusCmd
=======
>>>>>>> f6186cb5
	case splash.OnboardingCompleteMsg:
		item, ok := a.pages[a.currentPage]
		if !ok {
			return a, nil
		}

		a.isConfigured = config.HasInitialDataConfig()
		updated, pageCmd := item.Update(msg)
		a.pages[a.currentPage] = updated

		cmds = append(cmds, pageCmd)
		return a, tea.Batch(cmds...)

	case tea.KeyPressMsg:
		return a, a.handleKeyPressMsg(msg)

	case tea.MouseWheelMsg:
		if a.dialog.HasDialogs() {
			u, dialogCmd := a.dialog.Update(msg)
			a.dialog = u.(dialogs.DialogCmp)
			cmds = append(cmds, dialogCmd)
		} else {
			item, ok := a.pages[a.currentPage]
			if !ok {
				return a, nil
			}

			updated, pageCmd := item.Update(msg)
			a.pages[a.currentPage] = updated

			cmds = append(cmds, pageCmd)
		}
		return a, tea.Batch(cmds...)
	case tea.PasteMsg:
		if a.dialog.HasDialogs() {
			u, dialogCmd := a.dialog.Update(msg)
			if model, ok := u.(dialogs.DialogCmp); ok {
				a.dialog = model
			}

			cmds = append(cmds, dialogCmd)
		} else {
			item, ok := a.pages[a.currentPage]
			if !ok {
				return a, nil
			}

			updated, pageCmd := item.Update(msg)
			a.pages[a.currentPage] = updated

			cmds = append(cmds, pageCmd)
		}
		return a, tea.Batch(cmds...)
	}
	s, _ := a.status.Update(msg)
	a.status = s.(status.StatusCmp)

	item, ok := a.pages[a.currentPage]
	if !ok {
		return a, nil
	}

	updated, cmd := item.Update(msg)
	a.pages[a.currentPage] = updated

	if a.dialog.HasDialogs() {
		u, dialogCmd := a.dialog.Update(msg)
		if model, ok := u.(dialogs.DialogCmp); ok {
			a.dialog = model
		}

		cmds = append(cmds, dialogCmd)
	}
	cmds = append(cmds, cmd)
	return a, tea.Batch(cmds...)
}

// handleWindowResize processes window resize events and updates all components.
func (a *appModel) handleWindowResize(width, height int) tea.Cmd {
	var cmds []tea.Cmd

	// TODO: clean up these magic numbers.
	if a.showingFullHelp {
		height -= 5
	} else {
		height -= 2
	}

	a.width, a.height = width, height
	// Update status bar
	s, cmd := a.status.Update(tea.WindowSizeMsg{Width: width, Height: height})
	if model, ok := s.(status.StatusCmp); ok {
		a.status = model
	}
	cmds = append(cmds, cmd)

	// Update the current view.
	for p, page := range a.pages {
		updated, pageCmd := page.Update(tea.WindowSizeMsg{Width: width, Height: height})
		a.pages[p] = updated

		cmds = append(cmds, pageCmd)
	}

	// Update the dialogs
	dialog, cmd := a.dialog.Update(tea.WindowSizeMsg{Width: width, Height: height})
	if model, ok := dialog.(dialogs.DialogCmp); ok {
		a.dialog = model
	}

	cmds = append(cmds, cmd)

	return tea.Batch(cmds...)
}

// handleKeyPressMsg processes keyboard input and routes to appropriate handlers.
func (a *appModel) handleKeyPressMsg(msg tea.KeyPressMsg) tea.Cmd {
	// Check this first as the user should be able to quit no matter what.
	if key.Matches(msg, a.keyMap.Quit) {
		if a.dialog.ActiveDialogID() == quit.QuitDialogID {
			return tea.Quit
		}
		return util.CmdHandler(dialogs.OpenDialogMsg{
			Model: quit.NewQuitDialog(),
		})
	}

	if a.completions.Open() {
		// completions
		keyMap := a.completions.KeyMap()
		switch {
		case key.Matches(msg, keyMap.Up), key.Matches(msg, keyMap.Down),
			key.Matches(msg, keyMap.Select), key.Matches(msg, keyMap.Cancel),
			key.Matches(msg, keyMap.UpInsert), key.Matches(msg, keyMap.DownInsert):
			u, cmd := a.completions.Update(msg)
			a.completions = u.(completions.Completions)
			return cmd
		}
	}
	if a.dialog.HasDialogs() {
		u, dialogCmd := a.dialog.Update(msg)
		a.dialog = u.(dialogs.DialogCmp)
		return dialogCmd
	}
	switch {
	// help
	case key.Matches(msg, a.keyMap.Help):
		a.status.ToggleFullHelp()
		a.showingFullHelp = !a.showingFullHelp
		return a.handleWindowResize(a.wWidth, a.wHeight)
	// dialogs
	case key.Matches(msg, a.keyMap.Commands):
		// if the app is not configured show no commands
		if !a.isConfigured {
			return nil
		}
		if a.dialog.ActiveDialogID() == commands.CommandsDialogID {
			return util.CmdHandler(dialogs.CloseDialogMsg{})
		}
		if a.dialog.HasDialogs() {
			return nil
		}
		return util.CmdHandler(dialogs.OpenDialogMsg{
			Model: commands.NewCommandDialog(a.selectedSessionID),
		})
	case key.Matches(msg, a.keyMap.Models):
		// if the app is not configured show no models
		if !a.isConfigured {
			return nil
		}
		if a.dialog.ActiveDialogID() == models.ModelsDialogID {
			return util.CmdHandler(dialogs.CloseDialogMsg{})
		}
		if a.dialog.HasDialogs() {
			return nil
		}
		return util.CmdHandler(dialogs.OpenDialogMsg{
			Model: models.NewModelDialogCmp(),
		})
	case key.Matches(msg, a.keyMap.Sessions):
		// if the app is not configured show no sessions
		if !a.isConfigured {
			return nil
		}
		if a.dialog.ActiveDialogID() == sessions.SessionsDialogID {
			return util.CmdHandler(dialogs.CloseDialogMsg{})
		}
		if a.dialog.HasDialogs() && a.dialog.ActiveDialogID() != commands.CommandsDialogID {
			return nil
		}
		var cmds []tea.Cmd
		cmds = append(cmds,
			func() tea.Msg {
				allSessions, _ := a.app.Sessions.List(context.Background())
				return dialogs.OpenDialogMsg{
					Model: sessions.NewSessionDialogCmp(allSessions, a.selectedSessionID),
				}
			},
		)
		return tea.Sequence(cmds...)
	case key.Matches(msg, a.keyMap.Suspend):
		if a.app.AgentCoordinator != nil && a.app.AgentCoordinator.IsBusy() {
			return util.ReportWarn("Agent is busy, please wait...")
		}
		return tea.Suspend
	default:
		item, ok := a.pages[a.currentPage]
		if !ok {
			return nil
		}

		updated, cmd := item.Update(msg)
		a.pages[a.currentPage] = updated
		return cmd
	}
}

// moveToPage handles navigation between different pages in the application.
func (a *appModel) moveToPage(pageID page.PageID) tea.Cmd {
	if a.app.AgentCoordinator.IsBusy() {
		// TODO: maybe remove this :  For now we don't move to any page if the agent is busy
		return util.ReportWarn("Agent is busy, please wait...")
	}

	var cmds []tea.Cmd
	if _, ok := a.loadedPages[pageID]; !ok {
		cmd := a.pages[pageID].Init()
		cmds = append(cmds, cmd)
		a.loadedPages[pageID] = true
	}
	a.previousPage = a.currentPage
	a.currentPage = pageID
	if sizable, ok := a.pages[a.currentPage].(layout.Sizeable); ok {
		cmd := sizable.SetSize(a.width, a.height)
		cmds = append(cmds, cmd)
	}

	return tea.Batch(cmds...)
}

// View renders the complete application interface including pages, dialogs, and overlays.
func (a *appModel) View() tea.View {
	var view tea.View
	t := styles.CurrentTheme()
	view.AltScreen = true
	view.MouseMode = tea.MouseModeCellMotion
	view.BackgroundColor = t.BgBase
	if a.wWidth < 25 || a.wHeight < 15 {
		view.SetContent(
			lipgloss.NewCanvas(
				lipgloss.NewLayer(
					t.S().Base.Width(a.wWidth).Height(a.wHeight).
						Align(lipgloss.Center, lipgloss.Center).
						Render(
							t.S().Base.
								Padding(1, 4).
								Foreground(t.White).
								BorderStyle(lipgloss.RoundedBorder()).
								BorderForeground(t.Primary).
								Render("Window too small!"),
						),
				),
			),
		)
		return view
	}

	page := a.pages[a.currentPage]
	if withHelp, ok := page.(core.KeyMapHelp); ok {
		a.status.SetKeyMap(withHelp.Help())
	}
	pageView := page.View()
	components := []string{
		pageView,
	}
	components = append(components, a.status.View())

	appView := lipgloss.JoinVertical(lipgloss.Top, components...)
	layers := []*lipgloss.Layer{
		lipgloss.NewLayer(appView),
	}
	if a.dialog.HasDialogs() {
		layers = append(
			layers,
			a.dialog.GetLayers()...,
		)
	}

	var cursor *tea.Cursor
	if v, ok := page.(util.Cursor); ok {
		cursor = v.Cursor()
		// Hide the cursor if it's positioned outside the textarea
		statusHeight := a.height - strings.Count(pageView, "\n") + 1
		if cursor != nil && cursor.Y+statusHeight+chat.EditorHeight-2 <= a.height { // 2 for the top and bottom app padding
			cursor = nil
		}
	}
	activeView := a.dialog.ActiveModel()
	if activeView != nil {
		cursor = nil // Reset cursor if a dialog is active unless it implements util.Cursor
		if v, ok := activeView.(util.Cursor); ok {
			cursor = v.Cursor()
		}
	}

	if a.completions.Open() && cursor != nil {
		cmp := a.completions.View()
		x, y := a.completions.Position()
		layers = append(
			layers,
			lipgloss.NewLayer(cmp).X(x).Y(y),
		)
	}

	canvas := lipgloss.NewCanvas(
		layers...,
	)

	view.Content = canvas
	view.Cursor = cursor

	if a.sendProgressBar && a.app != nil && a.app.AgentCoordinator != nil && a.app.AgentCoordinator.IsBusy() {
		// HACK: use a random percentage to prevent ghostty from hiding it
		// after a timeout.
		view.ProgressBar = tea.NewProgressBar(tea.ProgressBarIndeterminate, rand.Intn(100))
	}
	return view
}

func (a *appModel) handleStateChanged(ctx context.Context) tea.Cmd {
	return func() tea.Msg {
		a.app.UpdateAgentModel(ctx)
		return nil
	}
}

func handleMCPPromptsEvent(ctx context.Context, name string) tea.Cmd {
	return func() tea.Msg {
		mcp.RefreshPrompts(ctx, name)
		return nil
	}
}

func handleMCPToolsEvent(ctx context.Context, name string) tea.Cmd {
	return func() tea.Msg {
		mcp.RefreshTools(ctx, name)
		return nil
	}
}

// New creates and initializes a new TUI application model.
func New(app *app.App) *appModel {
	chatPage := chat.New(app)
	keyMap := DefaultKeyMap()
	keyMap.pageBindings = chatPage.Bindings()

	model := &appModel{
		currentPage: chat.ChatPageID,
		app:         app,
		status:      status.NewStatusCmp(),
		loadedPages: make(map[page.PageID]bool),
		keyMap:      keyMap,

		pages: map[page.PageID]util.Model{
			chat.ChatPageID: chatPage,
		},

		dialog:      dialogs.NewDialogCmp(),
		completions: completions.New(),
	}

	return model
}<|MERGE_RESOLUTION|>--- conflicted
+++ resolved
@@ -319,37 +319,58 @@
 			a.app.Permissions.Deny(msg.Permission)
 		}
 		return a, nil
-<<<<<<< HEAD
-	// Agent Events
-	case pubsub.Event[agent.AgentEvent]:
-		payload := msg.Payload
-
-		// Forward agent events to dialogs
-		if a.dialog.HasDialogs() && a.dialog.ActiveDialogID() == compact.CompactDialogID {
-			u, dialogCmd := a.dialog.Update(payload)
+	case splash.OnboardingCompleteMsg:
+		item, ok := a.pages[a.currentPage]
+		if !ok {
+			return a, nil
+		}
+
+		a.isConfigured = config.HasInitialDataConfig()
+		updated, pageCmd := item.Update(msg)
+		a.pages[a.currentPage] = updated
+
+		cmds = append(cmds, pageCmd)
+		return a, tea.Batch(cmds...)
+
+	case tea.KeyPressMsg:
+		return a, a.handleKeyPressMsg(msg)
+
+	case tea.MouseWheelMsg:
+		if a.dialog.HasDialogs() {
+			u, dialogCmd := a.dialog.Update(msg)
+			a.dialog = u.(dialogs.DialogCmp)
+			cmds = append(cmds, dialogCmd)
+		} else {
+			item, ok := a.pages[a.currentPage]
+			if !ok {
+				return a, nil
+			}
+
+			updated, pageCmd := item.Update(msg)
+			a.pages[a.currentPage] = updated
+
+			cmds = append(cmds, pageCmd)
+		}
+		return a, tea.Batch(cmds...)
+	case tea.PasteMsg:
+		if a.dialog.HasDialogs() {
+			u, dialogCmd := a.dialog.Update(msg)
 			if model, ok := u.(dialogs.DialogCmp); ok {
 				a.dialog = model
 			}
 
 			cmds = append(cmds, dialogCmd)
-		}
-
-		// Handle auto-compact logic
-		if payload.Done && payload.Type == agent.AgentEventTypeResponse && a.selectedSessionID != "" {
-			// Get current session to check token usage
-			session, err := a.app.Sessions.Get(context.Background(), a.selectedSessionID)
-			if err == nil {
-				model := a.app.CoderAgent.Model()
-				contextWindow := model.ContextWindow
-				tokens := session.CompletionTokens + session.PromptTokens
-				if (tokens >= int64(float64(contextWindow)*0.95)) && !config.Get().Options.DisableAutoSummarize { // Show compact confirmation dialog
-					cmds = append(cmds, util.CmdHandler(dialogs.OpenDialogMsg{
-						Model: compact.NewCompactDialogCmp(a.app.CoderAgent, a.selectedSessionID, false),
-					}))
-				}
+		} else {
+			item, ok := a.pages[a.currentPage]
+			if !ok {
+				return a, nil
 			}
-		}
-
+
+			updated, pageCmd := item.Update(msg)
+			a.pages[a.currentPage] = updated
+
+			cmds = append(cmds, pageCmd)
+		}
 		return a, tea.Batch(cmds...)
 	// Update Available
 	case pubsub.UpdateAvailableMsg:
@@ -362,61 +383,6 @@
 		})
 		a.status = s.(status.StatusCmp)
 		return a, statusCmd
-=======
->>>>>>> f6186cb5
-	case splash.OnboardingCompleteMsg:
-		item, ok := a.pages[a.currentPage]
-		if !ok {
-			return a, nil
-		}
-
-		a.isConfigured = config.HasInitialDataConfig()
-		updated, pageCmd := item.Update(msg)
-		a.pages[a.currentPage] = updated
-
-		cmds = append(cmds, pageCmd)
-		return a, tea.Batch(cmds...)
-
-	case tea.KeyPressMsg:
-		return a, a.handleKeyPressMsg(msg)
-
-	case tea.MouseWheelMsg:
-		if a.dialog.HasDialogs() {
-			u, dialogCmd := a.dialog.Update(msg)
-			a.dialog = u.(dialogs.DialogCmp)
-			cmds = append(cmds, dialogCmd)
-		} else {
-			item, ok := a.pages[a.currentPage]
-			if !ok {
-				return a, nil
-			}
-
-			updated, pageCmd := item.Update(msg)
-			a.pages[a.currentPage] = updated
-
-			cmds = append(cmds, pageCmd)
-		}
-		return a, tea.Batch(cmds...)
-	case tea.PasteMsg:
-		if a.dialog.HasDialogs() {
-			u, dialogCmd := a.dialog.Update(msg)
-			if model, ok := u.(dialogs.DialogCmp); ok {
-				a.dialog = model
-			}
-
-			cmds = append(cmds, dialogCmd)
-		} else {
-			item, ok := a.pages[a.currentPage]
-			if !ok {
-				return a, nil
-			}
-
-			updated, pageCmd := item.Update(msg)
-			a.pages[a.currentPage] = updated
-
-			cmds = append(cmds, pageCmd)
-		}
-		return a, tea.Batch(cmds...)
 	}
 	s, _ := a.status.Update(msg)
 	a.status = s.(status.StatusCmp)
