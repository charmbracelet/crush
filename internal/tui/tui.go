package tui

import (
	"context"
	"fmt"
	"math/rand"
	"strings"
	"time"

	"github.com/charmbracelet/bubbles/v2/key"
	tea "github.com/charmbracelet/bubbletea/v2"
	"github.com/charmbracelet/crush/internal/app"
	"github.com/charmbracelet/crush/internal/config"
	"github.com/charmbracelet/crush/internal/event"
	"github.com/charmbracelet/crush/internal/llm/agent"
	"github.com/charmbracelet/crush/internal/permission"
	"github.com/charmbracelet/crush/internal/pubsub"
	cmpChat "github.com/charmbracelet/crush/internal/tui/components/chat"
	"github.com/charmbracelet/crush/internal/tui/components/chat/splash"
	"github.com/charmbracelet/crush/internal/tui/components/completions"
	"github.com/charmbracelet/crush/internal/tui/components/core"
	"github.com/charmbracelet/crush/internal/tui/components/core/layout"
	"github.com/charmbracelet/crush/internal/tui/components/core/status"
	"github.com/charmbracelet/crush/internal/tui/components/dialogs"
	"github.com/charmbracelet/crush/internal/tui/components/dialogs/commands"
	"github.com/charmbracelet/crush/internal/tui/components/dialogs/compact"
	"github.com/charmbracelet/crush/internal/tui/components/dialogs/filepicker"
	"github.com/charmbracelet/crush/internal/tui/components/dialogs/models"
	"github.com/charmbracelet/crush/internal/tui/components/dialogs/permissions"
	"github.com/charmbracelet/crush/internal/tui/components/dialogs/quit"
	"github.com/charmbracelet/crush/internal/tui/components/dialogs/sessions"
	"github.com/charmbracelet/crush/internal/tui/page"
	"github.com/charmbracelet/crush/internal/tui/page/chat"
	"github.com/charmbracelet/crush/internal/tui/styles"
	"github.com/charmbracelet/crush/internal/tui/util"
	"github.com/charmbracelet/lipgloss/v2"
)

var lastMouseEvent time.Time

func MouseEventFilter(m tea.Model, msg tea.Msg) tea.Msg {
	switch msg.(type) {
	case tea.MouseWheelMsg, tea.MouseMotionMsg:
		now := time.Now()
		// trackpad is sending too many requests
		if now.Sub(lastMouseEvent) < 15*time.Millisecond {
			return nil
		}
		lastMouseEvent = now
	}
	return msg
}

// appModel represents the main application model that manages pages, dialogs, and UI state.
type appModel struct {
	wWidth, wHeight int // Window dimensions
	width, height   int
	keyMap          KeyMap

	currentPage  page.PageID
	previousPage page.PageID
	pages        map[page.PageID]util.Model
	loadedPages  map[page.PageID]bool

	// Status
	status          status.StatusCmp
	showingFullHelp bool

	app *app.App

	dialog       dialogs.DialogCmp
	completions  completions.Completions
	isConfigured bool

	// Chat Page Specific
	selectedSessionID string // The ID of the currently selected session
}

// Init initializes the application model and returns initial commands.
func (a appModel) Init() tea.Cmd {
	item, ok := a.pages[a.currentPage]
	if !ok {
		return nil
	}

	var cmds []tea.Cmd
	cmd := item.Init()
	cmds = append(cmds, cmd)
	a.loadedPages[a.currentPage] = true

	cmd = a.status.Init()
	cmds = append(cmds, cmd)

	cmds = append(cmds, tea.EnableMouseAllMotion)

	return tea.Batch(cmds...)
}

// Update handles incoming messages and updates the application state.
func (a *appModel) Update(msg tea.Msg) (tea.Model, tea.Cmd) {
	var cmds []tea.Cmd
	var cmd tea.Cmd
	a.isConfigured = config.HasInitialDataConfig()

	switch msg := msg.(type) {
	case tea.KeyboardEnhancementsMsg:
		for id, page := range a.pages {
			m, pageCmd := page.Update(msg)
			if model, ok := m.(util.Model); ok {
				a.pages[id] = model
			}

			if pageCmd != nil {
				cmds = append(cmds, pageCmd)
			}
		}
		return a, tea.Batch(cmds...)
	case tea.WindowSizeMsg:
		a.wWidth, a.wHeight = msg.Width, msg.Height
		a.completions.Update(msg)
		return a, a.handleWindowResize(msg.Width, msg.Height)

	// Completions messages
	case completions.OpenCompletionsMsg, completions.FilterCompletionsMsg,
		completions.CloseCompletionsMsg, completions.RepositionCompletionsMsg:
		u, completionCmd := a.completions.Update(msg)
		if model, ok := u.(completions.Completions); ok {
			a.completions = model
		}

		return a, completionCmd

	// Dialog messages
	case dialogs.OpenDialogMsg, dialogs.CloseDialogMsg:
		u, completionCmd := a.completions.Update(completions.CloseCompletionsMsg{})
		a.completions = u.(completions.Completions)
		u, dialogCmd := a.dialog.Update(msg)
		a.dialog = u.(dialogs.DialogCmp)
		return a, tea.Batch(completionCmd, dialogCmd)
	case commands.ShowArgumentsDialogMsg:
		return a, util.CmdHandler(
			dialogs.OpenDialogMsg{
				Model: commands.NewCommandArgumentsDialog(
					msg.CommandID,
					msg.Content,
					msg.ArgNames,
				),
			},
		)
	// Page change messages
	case page.PageChangeMsg:
		return a, a.moveToPage(msg.ID)

	// Status Messages
	case util.InfoMsg, util.ClearStatusMsg:
		s, statusCmd := a.status.Update(msg)
		a.status = s.(status.StatusCmp)
		cmds = append(cmds, statusCmd)
		return a, tea.Batch(cmds...)

	// Session
	case cmpChat.SessionSelectedMsg:
		a.selectedSessionID = msg.ID
	case cmpChat.SessionClearedMsg:
		a.selectedSessionID = ""
	// Commands
	case commands.SwitchSessionsMsg:
		return a, func() tea.Msg {
			allSessions, _ := a.app.Sessions.List(context.Background())
			return dialogs.OpenDialogMsg{
				Model: sessions.NewSessionDialogCmp(allSessions, a.selectedSessionID),
			}
		}

	case commands.SwitchModelMsg:
		return a, util.CmdHandler(
			dialogs.OpenDialogMsg{
				Model: models.NewModelDialogCmp(),
			},
		)
	// Compact
	case commands.CompactMsg:
		return a, util.CmdHandler(dialogs.OpenDialogMsg{
			Model: compact.NewCompactDialogCmp(a.app.CoderAgent, msg.SessionID, true),
		})
	case commands.QuitMsg:
		return a, util.CmdHandler(dialogs.OpenDialogMsg{
			Model: quit.NewQuitDialog(),
		})
	case commands.ToggleYoloModeMsg:
		a.app.Permissions.SetSkipRequests(!a.app.Permissions.SkipRequests())
	case commands.ToggleHelpMsg:
		a.status.ToggleFullHelp()
		a.showingFullHelp = !a.showingFullHelp
		return a, a.handleWindowResize(a.wWidth, a.wHeight)
	// Model Switch
	case models.ModelSelectedMsg:
		if a.app.CoderAgent.IsBusy() {
			return a, util.ReportWarn("Agent is busy, please wait...")
		}

		config.Get().UpdatePreferredModel(msg.ModelType, msg.Model)

		// Update the agent with the new model/provider configuration
		if err := a.app.UpdateAgentModel(); err != nil {
			return a, util.ReportError(fmt.Errorf("model changed to %s but failed to update agent: %v", msg.Model.Model, err))
		}

		modelTypeName := "large"
		if msg.ModelType == config.SelectedModelTypeSmall {
			modelTypeName = "small"
		}
		return a, util.ReportInfo(fmt.Sprintf("%s model changed to %s", modelTypeName, msg.Model.Model))

	// File Picker
	case commands.OpenFilePickerMsg:
		event.FilePickerOpened()

		if a.dialog.ActiveDialogID() == filepicker.FilePickerID {
			// If the commands dialog is already open, close it
			return a, util.CmdHandler(dialogs.CloseDialogMsg{})
		}
		return a, util.CmdHandler(dialogs.OpenDialogMsg{
			Model: filepicker.NewFilePickerCmp(a.app.Config().WorkingDir()),
		})
	// Permissions
	case pubsub.Event[permission.PermissionNotification]:
		item, ok := a.pages[a.currentPage]
		if !ok {
			return a, nil
		}

		// Forward to view.
		updated, itemCmd := item.Update(msg)
		if model, ok := updated.(util.Model); ok {
			a.pages[a.currentPage] = model
		}

		return a, itemCmd
	case pubsub.Event[permission.PermissionRequest]:
		return a, util.CmdHandler(dialogs.OpenDialogMsg{
			Model: permissions.NewPermissionDialogCmp(msg.Payload, &permissions.Options{
				DiffMode: config.Get().Options.TUI.DiffMode,
			}),
		})
	case permissions.PermissionResponseMsg:
		switch msg.Action {
		case permissions.PermissionAllow:
			a.app.Permissions.Grant(msg.Permission)
		case permissions.PermissionAllowForSession:
			a.app.Permissions.GrantPersistent(msg.Permission)
		case permissions.PermissionDeny:
			a.app.Permissions.Deny(msg.Permission)
		}
		return a, nil
	// Agent Events
	case pubsub.Event[agent.AgentEvent]:
		payload := msg.Payload

		// Forward agent events to dialogs
		if a.dialog.HasDialogs() && a.dialog.ActiveDialogID() == compact.CompactDialogID {
			u, dialogCmd := a.dialog.Update(payload)
			if model, ok := u.(dialogs.DialogCmp); ok {
				a.dialog = model
			}

			cmds = append(cmds, dialogCmd)
		}

		// Handle auto-compact logic
		if payload.Done && payload.Type == agent.AgentEventTypeResponse && a.selectedSessionID != "" {
			// Get current session to check token usage
			session, err := a.app.Sessions.Get(context.Background(), a.selectedSessionID)
			if err == nil {
				model := a.app.CoderAgent.Model()
				contextWindow := model.ContextWindow
				tokens := session.CompletionTokens + session.PromptTokens
				if (tokens >= int64(float64(contextWindow)*0.95)) && !config.Get().Options.DisableAutoSummarize { // Show compact confirmation dialog
					cmds = append(cmds, util.CmdHandler(dialogs.OpenDialogMsg{
						Model: compact.NewCompactDialogCmp(a.app.CoderAgent, a.selectedSessionID, false),
					}))
				}
			}
		}

		return a, tea.Batch(cmds...)
	case splash.OnboardingCompleteMsg:
		item, ok := a.pages[a.currentPage]
		if !ok {
			return a, nil
		}

		a.isConfigured = config.HasInitialDataConfig()
		updated, pageCmd := item.Update(msg)
		if model, ok := updated.(util.Model); ok {
			a.pages[a.currentPage] = model
		}

		cmds = append(cmds, pageCmd)
		return a, tea.Batch(cmds...)

	case tea.KeyPressMsg:
		return a, a.handleKeyPressMsg(msg)

	case tea.MouseWheelMsg:
		if a.dialog.HasDialogs() {
			u, dialogCmd := a.dialog.Update(msg)
			a.dialog = u.(dialogs.DialogCmp)
			cmds = append(cmds, dialogCmd)
		} else {
			item, ok := a.pages[a.currentPage]
			if !ok {
				return a, nil
			}

			updated, pageCmd := item.Update(msg)
			if model, ok := updated.(util.Model); ok {
				a.pages[a.currentPage] = model
			}

			cmds = append(cmds, pageCmd)
		}
		return a, tea.Batch(cmds...)
	case tea.PasteMsg:
		if a.dialog.HasDialogs() {
			u, dialogCmd := a.dialog.Update(msg)
			if model, ok := u.(dialogs.DialogCmp); ok {
				a.dialog = model
			}

			cmds = append(cmds, dialogCmd)
		} else {
			item, ok := a.pages[a.currentPage]
			if !ok {
				return a, nil
			}

			updated, pageCmd := item.Update(msg)
			if model, ok := updated.(util.Model); ok {
				a.pages[a.currentPage] = model
			}

			cmds = append(cmds, pageCmd)
		}
		return a, tea.Batch(cmds...)
	}
	s, _ := a.status.Update(msg)
	a.status = s.(status.StatusCmp)

	item, ok := a.pages[a.currentPage]
	if !ok {
		return a, nil
	}

	updated, cmd := item.Update(msg)
	if model, ok := updated.(util.Model); ok {
		a.pages[a.currentPage] = model
	}

	if a.dialog.HasDialogs() {
		u, dialogCmd := a.dialog.Update(msg)
		if model, ok := u.(dialogs.DialogCmp); ok {
			a.dialog = model
		}

		cmds = append(cmds, dialogCmd)
	}
	cmds = append(cmds, cmd)
	return a, tea.Batch(cmds...)
}

// handleWindowResize processes window resize events and updates all components.
func (a *appModel) handleWindowResize(width, height int) tea.Cmd {
	var cmds []tea.Cmd

	// TODO: clean up these magic numbers.
	if a.showingFullHelp {
		height -= 5
	} else {
		height -= 2
	}

	a.width, a.height = width, height
	// Update status bar
	s, cmd := a.status.Update(tea.WindowSizeMsg{Width: width, Height: height})
	if model, ok := s.(status.StatusCmp); ok {
		a.status = model
	}
	cmds = append(cmds, cmd)

	// Update the current view.
	for p, page := range a.pages {
		updated, pageCmd := page.Update(tea.WindowSizeMsg{Width: width, Height: height})
		if model, ok := updated.(util.Model); ok {
			a.pages[p] = model
		}

		cmds = append(cmds, pageCmd)
	}

	// Update the dialogs
	dialog, cmd := a.dialog.Update(tea.WindowSizeMsg{Width: width, Height: height})
	if model, ok := dialog.(dialogs.DialogCmp); ok {
		a.dialog = model
	}

	cmds = append(cmds, cmd)

	return tea.Batch(cmds...)
}

// handleKeyPressMsg processes keyboard input and routes to appropriate handlers.
func (a *appModel) handleKeyPressMsg(msg tea.KeyPressMsg) tea.Cmd {
	// Check this first as the user should be able to quit no matter what.
	if key.Matches(msg, a.keyMap.Quit) {
		if a.dialog.ActiveDialogID() == quit.QuitDialogID {
			return tea.Quit
		}
		return util.CmdHandler(dialogs.OpenDialogMsg{
			Model: quit.NewQuitDialog(),
		})
	}

	if a.completions.Open() {
		// completions
		keyMap := a.completions.KeyMap()
		switch {
		case key.Matches(msg, keyMap.Up), key.Matches(msg, keyMap.Down),
			key.Matches(msg, keyMap.Select), key.Matches(msg, keyMap.Cancel),
			key.Matches(msg, keyMap.UpInsert), key.Matches(msg, keyMap.DownInsert):
			u, cmd := a.completions.Update(msg)
			a.completions = u.(completions.Completions)
			return cmd
		}
	}
	if a.dialog.HasDialogs() {
		u, dialogCmd := a.dialog.Update(msg)
		a.dialog = u.(dialogs.DialogCmp)
		return dialogCmd
	}
	switch {
	// help
	case key.Matches(msg, a.keyMap.Help):
		a.status.ToggleFullHelp()
		a.showingFullHelp = !a.showingFullHelp
		return a.handleWindowResize(a.wWidth, a.wHeight)
	// dialogs
	case key.Matches(msg, a.keyMap.Commands):
		// if the app is not configured show no commands
		if !a.isConfigured {
			return nil
		}
		if a.dialog.ActiveDialogID() == commands.CommandsDialogID {
			return util.CmdHandler(dialogs.CloseDialogMsg{})
		}
		if a.dialog.HasDialogs() {
			return nil
		}
		return util.CmdHandler(dialogs.OpenDialogMsg{
			Model: commands.NewCommandDialog(a.selectedSessionID),
		})
	case key.Matches(msg, a.keyMap.Sessions):
		// if the app is not configured show no sessions
		if !a.isConfigured {
			return nil
		}
		if a.dialog.ActiveDialogID() == sessions.SessionsDialogID {
			return util.CmdHandler(dialogs.CloseDialogMsg{})
		}
		if a.dialog.HasDialogs() && a.dialog.ActiveDialogID() != commands.CommandsDialogID {
			return nil
		}
		var cmds []tea.Cmd
		if a.dialog.ActiveDialogID() == commands.CommandsDialogID {
			// If the commands dialog is open, close it first
			cmds = append(cmds, util.CmdHandler(dialogs.CloseDialogMsg{}))
		}
		cmds = append(cmds,
			func() tea.Msg {
				allSessions, _ := a.app.Sessions.List(context.Background())
				return dialogs.OpenDialogMsg{
					Model: sessions.NewSessionDialogCmp(allSessions, a.selectedSessionID),
				}
			},
		)
		return tea.Sequence(cmds...)
	case key.Matches(msg, a.keyMap.Suspend):
		if a.app.CoderAgent != nil && a.app.CoderAgent.IsBusy() {
			return util.ReportWarn("Agent is busy, please wait...")
		}
		return tea.Suspend
	default:
		item, ok := a.pages[a.currentPage]
		if !ok {
			return nil
		}

		updated, cmd := item.Update(msg)
		if model, ok := updated.(util.Model); ok {
			a.pages[a.currentPage] = model
		}
		return cmd
	}
}

// moveToPage handles navigation between different pages in the application.
func (a *appModel) moveToPage(pageID page.PageID) tea.Cmd {
	if a.app.CoderAgent.IsBusy() {
		// TODO: maybe remove this :  For now we don't move to any page if the agent is busy
		return util.ReportWarn("Agent is busy, please wait...")
	}

	var cmds []tea.Cmd
	if _, ok := a.loadedPages[pageID]; !ok {
		cmd := a.pages[pageID].Init()
		cmds = append(cmds, cmd)
		a.loadedPages[pageID] = true
	}
	a.previousPage = a.currentPage
	a.currentPage = pageID
	if sizable, ok := a.pages[a.currentPage].(layout.Sizeable); ok {
		cmd := sizable.SetSize(a.width, a.height)
		cmds = append(cmds, cmd)
	}

	return tea.Batch(cmds...)
}

// View renders the complete application interface including pages, dialogs, and overlays.
func (a *appModel) View() tea.View {
	var view tea.View
	t := styles.CurrentTheme()
	view.BackgroundColor = t.BgBase
	if a.wWidth < 25 || a.wHeight < 15 {
		view.Layer = lipgloss.NewCanvas(
			lipgloss.NewLayer(
				t.S().Base.Width(a.wWidth).Height(a.wHeight).
					Align(lipgloss.Center, lipgloss.Center).
					Render(
						t.S().Base.
							Padding(1, 4).
							Foreground(t.White).
							BorderStyle(lipgloss.RoundedBorder()).
							BorderForeground(t.Primary).
							Render("Window too small!"),
					),
			),
		)
		return view
	}

	page := a.pages[a.currentPage]
	if withHelp, ok := page.(core.KeyMapHelp); ok {
		a.status.SetKeyMap(withHelp.Help())
	}
	pageView := page.View()
	components := []string{
		pageView,
	}
	components = append(components, a.status.View())

	appView := lipgloss.JoinVertical(lipgloss.Top, components...)
	layers := []*lipgloss.Layer{
		lipgloss.NewLayer(appView),
	}
	if a.dialog.HasDialogs() {
		layers = append(
			layers,
			a.dialog.GetLayers()...,
		)
	}

	var cursor *tea.Cursor
	if v, ok := page.(util.Cursor); ok {
		cursor = v.Cursor()
		// Hide the cursor if it's positioned outside the textarea
		statusHeight := a.height - strings.Count(pageView, "\n") + 1
		if cursor != nil && cursor.Y+statusHeight+chat.EditorHeight-2 <= a.height { // 2 for the top and bottom app padding
			cursor = nil
		}
	}
	activeView := a.dialog.ActiveModel()
	if activeView != nil {
		cursor = nil // Reset cursor if a dialog is active unless it implements util.Cursor
		if v, ok := activeView.(util.Cursor); ok {
			cursor = v.Cursor()
		}
	}

	if a.completions.Open() && cursor != nil {
		cmp := a.completions.View()
		x, y := a.completions.Position()
		layers = append(
			layers,
			lipgloss.NewLayer(cmp).X(x).Y(y),
		)
	}

	canvas := lipgloss.NewCanvas(
		layers...,
	)

	view.Layer = canvas
	view.Cursor = cursor
<<<<<<< HEAD
	if a.app.CoderAgent.IsBusy() {
		// use a random percentage to prevent the ghostty from hiding it after
		// a timeout.
=======
	view.ProgressBar = tea.NewProgressBar(tea.ProgressBarNone, 0)
	if a.app != nil && a.app.CoderAgent != nil && a.app.CoderAgent.IsBusy() {
		// HACK: use a random percentage to prevent ghostty from hiding it
		// after a timeout.
>>>>>>> 4969c34d
		view.ProgressBar = tea.NewProgressBar(tea.ProgressBarIndeterminate, rand.Intn(100))
	}
	return view
}

// New creates and initializes a new TUI application model.
func New(app *app.App) tea.Model {
	chatPage := chat.New(app)
	keyMap := DefaultKeyMap()
	keyMap.pageBindings = chatPage.Bindings()

	model := &appModel{
		currentPage: chat.ChatPageID,
		app:         app,
		status:      status.NewStatusCmp(),
		loadedPages: make(map[page.PageID]bool),
		keyMap:      keyMap,

		pages: map[page.PageID]util.Model{
			chat.ChatPageID: chatPage,
		},

		dialog:      dialogs.NewDialogCmp(),
		completions: completions.New(),
	}

	return model
}<|MERGE_RESOLUTION|>--- conflicted
+++ resolved
@@ -602,16 +602,9 @@
 
 	view.Layer = canvas
 	view.Cursor = cursor
-<<<<<<< HEAD
-	if a.app.CoderAgent.IsBusy() {
-		// use a random percentage to prevent the ghostty from hiding it after
-		// a timeout.
-=======
-	view.ProgressBar = tea.NewProgressBar(tea.ProgressBarNone, 0)
 	if a.app != nil && a.app.CoderAgent != nil && a.app.CoderAgent.IsBusy() {
 		// HACK: use a random percentage to prevent ghostty from hiding it
 		// after a timeout.
->>>>>>> 4969c34d
 		view.ProgressBar = tea.NewProgressBar(tea.ProgressBarIndeterminate, rand.Intn(100))
 	}
 	return view
