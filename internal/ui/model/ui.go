package model

import (
	"context"
	"errors"
	"fmt"
	"image"
	"math/rand"
	"net/http"
	"os"
	"path/filepath"
	"runtime"
	"slices"
	"strings"

	"charm.land/bubbles/v2/help"
	"charm.land/bubbles/v2/key"
	"charm.land/bubbles/v2/textarea"
	tea "charm.land/bubbletea/v2"
	"charm.land/lipgloss/v2"
	"github.com/charmbracelet/crush/internal/agent/tools/mcp"
	"github.com/charmbracelet/crush/internal/app"
	"github.com/charmbracelet/crush/internal/config"
	"github.com/charmbracelet/crush/internal/history"
	"github.com/charmbracelet/crush/internal/message"
	"github.com/charmbracelet/crush/internal/permission"
	"github.com/charmbracelet/crush/internal/pubsub"
	"github.com/charmbracelet/crush/internal/session"
	"github.com/charmbracelet/crush/internal/tui/components/dialogs/filepicker"
	"github.com/charmbracelet/crush/internal/ui/anim"
	"github.com/charmbracelet/crush/internal/ui/chat"
	"github.com/charmbracelet/crush/internal/ui/common"
	"github.com/charmbracelet/crush/internal/ui/dialog"
	"github.com/charmbracelet/crush/internal/ui/logo"
	"github.com/charmbracelet/crush/internal/ui/styles"
	"github.com/charmbracelet/crush/internal/uiutil"
	"github.com/charmbracelet/crush/internal/version"
	uv "github.com/charmbracelet/ultraviolet"
	"github.com/charmbracelet/ultraviolet/screen"
)

// uiFocusState represents the current focus state of the UI.
type uiFocusState uint8

// Possible uiFocusState values.
const (
	uiFocusNone uiFocusState = iota
	uiFocusEditor
	uiFocusMain
)

type uiState uint8

// Possible uiState values.
const (
	uiConfigure uiState = iota
	uiInitialize
	uiLanding
	uiChat
	uiChatCompact
)

type openEditorMsg struct {
	Text string
}

// listSessionsMsg is a message to list available sessions.
type listSessionsMsg struct {
	sessions []session.Session
}

// UI represents the main user interface model.
type UI struct {
	com          *common.Common
	session      *session.Session
	sessionFiles []SessionFile

	// The width and height of the terminal in cells.
	width  int
	height int
	layout layout

	focus uiFocusState
	state uiState

	keyMap KeyMap
	keyenh tea.KeyboardEnhancementsMsg

	dialog *dialog.Overlay
	help   help.Model

	// header is the last cached header logo
	header string

	// sendProgressBar instructs the TUI to send progress bar updates to the
	// terminal.
	sendProgressBar bool

	// QueryVersion instructs the TUI to query for the terminal version when it
	// starts.
	QueryVersion bool

	// Editor components
	textarea textarea.Model

	attachments []message.Attachment // TODO: Implement attachments

	readyPlaceholder   string
	workingPlaceholder string

	// Chat components
	chat *Chat

	// onboarding state
	onboarding struct {
		yesInitializeSelected bool
	}

	// lsp
	lspStates map[string]app.LSPClientInfo

	// mcp
	mcpStates map[string]mcp.ClientInfo

	// sidebarLogo keeps a cached version of the sidebar sidebarLogo.
	sidebarLogo string
}

// New creates a new instance of the [UI] model.
func New(com *common.Common) *UI {
	// Editor components
	ta := textarea.New()
	ta.SetStyles(com.Styles.TextArea)
	ta.ShowLineNumbers = false
	ta.CharLimit = -1
	ta.SetVirtualCursor(false)
	ta.Focus()

	ch := NewChat(com)

	ui := &UI{
		com:      com,
		dialog:   dialog.NewOverlay(),
		keyMap:   DefaultKeyMap(),
		help:     help.New(),
		focus:    uiFocusNone,
		state:    uiConfigure,
		textarea: ta,
		chat:     ch,
	}

	// set onboarding state defaults
	ui.onboarding.yesInitializeSelected = true

	// If no provider is configured show the user the provider list
	if !com.Config().IsConfigured() {
		ui.state = uiConfigure
		// if the project needs initialization show the user the question
	} else if n, _ := config.ProjectNeedsInitialization(); n {
		ui.state = uiInitialize
		// otherwise go to the landing UI
	} else {
		ui.state = uiLanding
		ui.focus = uiFocusEditor
	}

	ui.setEditorPrompt(false)
	ui.randomizePlaceholders()
	ui.textarea.Placeholder = ui.readyPlaceholder
	ui.help.Styles = com.Styles.Help

	return ui
}

// Init initializes the UI model.
func (m *UI) Init() tea.Cmd {
	var cmds []tea.Cmd
	if m.QueryVersion {
		cmds = append(cmds, tea.RequestTerminalVersion)
	}
	return tea.Batch(cmds...)
}

// Update handles updates to the UI model.
func (m *UI) Update(msg tea.Msg) (tea.Model, tea.Cmd) {
	var cmds []tea.Cmd
	switch msg := msg.(type) {
	case tea.EnvMsg:
		// Is this Windows Terminal?
		if !m.sendProgressBar {
			m.sendProgressBar = slices.Contains(msg, "WT_SESSION")
		}
	case listSessionsMsg:
		if cmd := m.openSessionsDialog(msg.sessions); cmd != nil {
			cmds = append(cmds, cmd)
		}
	case loadSessionMsg:
		m.state = uiChat
		m.session = msg.session
		m.sessionFiles = msg.files
		msgs, err := m.com.App.Messages.List(context.Background(), m.session.ID)
		if err != nil {
			cmds = append(cmds, uiutil.ReportError(err))
			break
		}
		if cmd := m.setSessionMessages(msgs); cmd != nil {
			cmds = append(cmds, cmd)
		}

	case pubsub.Event[message.Message]:
		// TODO: handle nested messages for agentic tools
		if m.session == nil || msg.Payload.SessionID != m.session.ID {
			break
		}
		switch msg.Type {
		case pubsub.CreatedEvent:
			cmds = append(cmds, m.appendSessionMessage(msg.Payload))
		case pubsub.UpdatedEvent:
			cmds = append(cmds, m.updateSessionMessage(msg.Payload))
		}
	case pubsub.Event[history.File]:
		cmds = append(cmds, m.handleFileEvent(msg.Payload))
	case pubsub.Event[app.LSPEvent]:
		m.lspStates = app.GetLSPStates()
	case pubsub.Event[mcp.Event]:
		m.mcpStates = mcp.GetStates()
		if msg.Type == pubsub.UpdatedEvent && m.dialog.ContainsDialog(dialog.CommandsID) {
			dia := m.dialog.Dialog(dialog.CommandsID)
			if dia == nil {
				break
			}

			commands, ok := dia.(*dialog.Commands)
			if ok {
				if cmd := commands.ReloadMCPPrompts(); cmd != nil {
					cmds = append(cmds, cmd)
				}
			}
		}
	case tea.TerminalVersionMsg:
		termVersion := strings.ToLower(msg.Name)
		// Only enable progress bar for the following terminals.
		if !m.sendProgressBar {
			m.sendProgressBar = strings.Contains(termVersion, "ghostty")
		}
		return m, nil
	case tea.WindowSizeMsg:
		m.width, m.height = msg.Width, msg.Height
		m.updateLayoutAndSize()
	case tea.KeyboardEnhancementsMsg:
		m.keyenh = msg
		if msg.SupportsKeyDisambiguation() {
			m.keyMap.Models.SetHelp("ctrl+m", "models")
			m.keyMap.Editor.Newline.SetHelp("shift+enter", "newline")
		}
	case tea.MouseClickMsg:
		switch m.state {
		case uiChat:
			x, y := msg.X, msg.Y
			// Adjust for chat area position
			x -= m.layout.main.Min.X
			y -= m.layout.main.Min.Y
			m.chat.HandleMouseDown(x, y)
		}

	case tea.MouseMotionMsg:
		switch m.state {
		case uiChat:
			if msg.Y <= 0 {
				if cmd := m.chat.ScrollByAndAnimate(-1); cmd != nil {
					cmds = append(cmds, cmd)
				}
				if !m.chat.SelectedItemInView() {
					m.chat.SelectPrev()
					if cmd := m.chat.ScrollToSelectedAndAnimate(); cmd != nil {
						cmds = append(cmds, cmd)
					}
				}
			} else if msg.Y >= m.chat.Height()-1 {
				if cmd := m.chat.ScrollByAndAnimate(1); cmd != nil {
					cmds = append(cmds, cmd)
				}
				if !m.chat.SelectedItemInView() {
					m.chat.SelectNext()
					if cmd := m.chat.ScrollToSelectedAndAnimate(); cmd != nil {
						cmds = append(cmds, cmd)
					}
				}
			}

			x, y := msg.X, msg.Y
			// Adjust for chat area position
			x -= m.layout.main.Min.X
			y -= m.layout.main.Min.Y
			m.chat.HandleMouseDrag(x, y)
		}

	case tea.MouseReleaseMsg:
		switch m.state {
		case uiChat:
			x, y := msg.X, msg.Y
			// Adjust for chat area position
			x -= m.layout.main.Min.X
			y -= m.layout.main.Min.Y
			m.chat.HandleMouseUp(x, y)
		}
	case tea.MouseWheelMsg:
		switch m.state {
		case uiChat:
			switch msg.Button {
			case tea.MouseWheelUp:
				if cmd := m.chat.ScrollByAndAnimate(-5); cmd != nil {
					cmds = append(cmds, cmd)
				}
				if !m.chat.SelectedItemInView() {
					m.chat.SelectPrev()
					if cmd := m.chat.ScrollToSelectedAndAnimate(); cmd != nil {
						cmds = append(cmds, cmd)
					}
				}
			case tea.MouseWheelDown:
				if cmd := m.chat.ScrollByAndAnimate(5); cmd != nil {
					cmds = append(cmds, cmd)
				}
				if !m.chat.SelectedItemInView() {
					m.chat.SelectNext()
					if cmd := m.chat.ScrollToSelectedAndAnimate(); cmd != nil {
						cmds = append(cmds, cmd)
					}
				}
			}
		}
	case anim.StepMsg:
		if m.state == uiChat {
			if cmd := m.chat.Animate(msg); cmd != nil {
				cmds = append(cmds, cmd)
			}
		}
	case tea.KeyPressMsg:
		if cmd := m.handleKeyPressMsg(msg); cmd != nil {
			cmds = append(cmds, cmd)
		}
	case tea.PasteMsg:
		if cmd := m.handlePasteMsg(msg); cmd != nil {
			cmds = append(cmds, cmd)
		}
	case openEditorMsg:
		m.textarea.SetValue(msg.Text)
		m.textarea.MoveToEnd()
	}

	// This logic gets triggered on any message type, but should it?
	switch m.focus {
	case uiFocusMain:
	case uiFocusEditor:
		// Textarea placeholder logic
		if m.com.App.AgentCoordinator != nil && m.com.App.AgentCoordinator.IsBusy() {
			m.textarea.Placeholder = m.workingPlaceholder
		} else {
			m.textarea.Placeholder = m.readyPlaceholder
		}
		if m.com.App.Permissions.SkipRequests() {
			m.textarea.Placeholder = "Yolo mode!"
		}
	}

	return m, tea.Batch(cmds...)
}

// setSessionMessages sets the messages for the current session in the chat
func (m *UI) setSessionMessages(msgs []message.Message) tea.Cmd {
	var cmds []tea.Cmd
	// Build tool result map to link tool calls with their results
	msgPtrs := make([]*message.Message, len(msgs))
	for i := range msgs {
		msgPtrs[i] = &msgs[i]
	}
	toolResultMap := chat.BuildToolResultMap(msgPtrs)

	// Add messages to chat with linked tool results
	items := make([]chat.MessageItem, 0, len(msgs)*2)
	for _, msg := range msgPtrs {
		items = append(items, chat.GetMessageItems(m.com.Styles, msg, toolResultMap)...)
	}

	// If the user switches between sessions while the agent is working we want
	// to make sure the animations are shown.
	for _, item := range items {
		if animatable, ok := item.(chat.Animatable); ok {
			if cmd := animatable.StartAnimation(); cmd != nil {
				cmds = append(cmds, cmd)
			}
		}
	}

	m.chat.SetMessages(items...)
	if cmd := m.chat.ScrollToBottomAndAnimate(); cmd != nil {
		cmds = append(cmds, cmd)
	}
	m.chat.SelectLast()
	return tea.Batch(cmds...)
}

// appendSessionMessage appends a new message to the current session in the chat
// if the message is a tool result it will update the corresponding tool call message
func (m *UI) appendSessionMessage(msg message.Message) tea.Cmd {
	var cmds []tea.Cmd
	switch msg.Role {
	case message.User, message.Assistant:
		items := chat.GetMessageItems(m.com.Styles, &msg, nil)
		for _, item := range items {
			if animatable, ok := item.(chat.Animatable); ok {
				if cmd := animatable.StartAnimation(); cmd != nil {
					cmds = append(cmds, cmd)
				}
			}
		}
		m.chat.AppendMessages(items...)
		if cmd := m.chat.ScrollToBottom(); cmd != nil {
			cmds = append(cmds, cmd)
		}
	case message.Tool:
		for _, tr := range msg.ToolResults() {
			toolItem := m.chat.GetMessageItem(tr.ToolCallID)
			if toolItem == nil {
				// we should have an item!
				continue
			}
			if toolMsgItem, ok := toolItem.(*chat.ToolMessageItem); ok {
				toolMsgItem.SetResult(&tr)
			}
		}
<<<<<<< HEAD
=======
	}
	m.chat.AppendMessages(items...)
	if cmd := m.chat.ScrollToBottomAndAnimate(); cmd != nil {
		cmds = append(cmds, cmd)
>>>>>>> 84830614
	}
	return tea.Batch(cmds...)
}

// updateSessionMessage updates an existing message in the current session in the chat
// when an assistant message is updated it may include updated tool calls as well
// that is why we need to handle creating/updating each tool call message too
func (m *UI) updateSessionMessage(msg message.Message) tea.Cmd {
	var cmds []tea.Cmd
	existingItem := m.chat.GetMessageItem(msg.ID)
	if existingItem == nil || msg.Role != message.Assistant {
		return nil
	}

	if assistantItem, ok := existingItem.(*chat.AssistantMessageItem); ok {
		assistantItem.SetMessage(&msg)
	}

	var items []chat.MessageItem
	for _, tc := range msg.ToolCalls() {
		existingToolItem := m.chat.GetMessageItem(tc.ID)
		if toolItem, ok := existingToolItem.(*chat.ToolMessageItem); ok {
			existingToolCall := toolItem.ToolCall()
			// only update if finished state changed or input changed
			// to avoid clearing the cache
			if (tc.Finished && !existingToolCall.Finished) || tc.Input != existingToolCall.Input {
				toolItem.SetToolCall(tc)
			}
		}
		if existingToolItem == nil {
			items = append(items, chat.GetToolMessageItem(m.com.Styles, tc, nil, false))
		}
	}

	for _, item := range items {
		if animatable, ok := item.(chat.Animatable); ok {
			if cmd := animatable.StartAnimation(); cmd != nil {
				cmds = append(cmds, cmd)
			}
		}
	}
	m.chat.AppendMessages(items...)
	if cmd := m.chat.ScrollToBottom(); cmd != nil {
		cmds = append(cmds, cmd)
	}

	return tea.Batch(cmds...)
}

func (m *UI) handleKeyPressMsg(msg tea.KeyPressMsg) tea.Cmd {
	var cmds []tea.Cmd

	handleGlobalKeys := func(msg tea.KeyPressMsg) bool {
		switch {
		case key.Matches(msg, m.keyMap.Help):
			m.help.ShowAll = !m.help.ShowAll
			m.updateLayoutAndSize()
			return true
		case key.Matches(msg, m.keyMap.Commands):
			if cmd := m.openCommandsDialog(); cmd != nil {
				cmds = append(cmds, cmd)
			}
			return true
		case key.Matches(msg, m.keyMap.Models):
			// TODO: Implement me
			return true
		case key.Matches(msg, m.keyMap.Sessions):
			if m.dialog.ContainsDialog(dialog.SessionsID) {
				// Bring to front
				m.dialog.BringToFront(dialog.SessionsID)
			} else {
				cmds = append(cmds, m.listSessions)
			}
			return true
		}
		return false
	}

	if key.Matches(msg, m.keyMap.Quit) && !m.dialog.ContainsDialog(dialog.QuitID) {
		// Always handle quit keys first
		if cmd := m.openQuitDialog(); cmd != nil {
			cmds = append(cmds, cmd)
		}

		return tea.Batch(cmds...)
	}

	// Route all messages to dialog if one is open.
	if m.dialog.HasDialogs() {
		msg := m.dialog.Update(msg)
		if msg == nil {
			return tea.Batch(cmds...)
		}

		switch msg := msg.(type) {
		// Generic dialog messages
		case dialog.CloseMsg:
			m.dialog.CloseFrontDialog()

		// Session dialog messages
		case dialog.SessionSelectedMsg:
			m.dialog.CloseDialog(dialog.SessionsID)
			cmds = append(cmds, m.loadSession(msg.Session.ID))

		// Command dialog messages
		case dialog.ToggleYoloModeMsg:
			yolo := !m.com.App.Permissions.SkipRequests()
			m.com.App.Permissions.SetSkipRequests(yolo)
			m.setEditorPrompt(yolo)
			m.dialog.CloseDialog(dialog.CommandsID)
		case dialog.SwitchSessionsMsg:
			cmds = append(cmds, m.listSessions)
			m.dialog.CloseDialog(dialog.CommandsID)
		case dialog.NewSessionsMsg:
			if m.com.App.AgentCoordinator != nil && m.com.App.AgentCoordinator.IsBusy() {
				cmds = append(cmds, uiutil.ReportWarn("Agent is busy, please wait before starting a new session..."))
				break
			}
			m.newSession()
			m.dialog.CloseDialog(dialog.CommandsID)
		case dialog.CompactMsg:
			err := m.com.App.AgentCoordinator.Summarize(context.Background(), msg.SessionID)
			if err != nil {
				cmds = append(cmds, uiutil.ReportError(err))
			}
		case dialog.ToggleHelpMsg:
			m.help.ShowAll = !m.help.ShowAll
			m.dialog.CloseDialog(dialog.CommandsID)
		case dialog.QuitMsg:
			cmds = append(cmds, tea.Quit)
		}

		return tea.Batch(cmds...)
	}

	switch m.state {
	case uiConfigure:
		return tea.Batch(cmds...)
	case uiInitialize:
		cmds = append(cmds, m.updateInitializeView(msg)...)
		return tea.Batch(cmds...)
	case uiChat, uiLanding, uiChatCompact:
		switch m.focus {
		case uiFocusEditor:
			switch {
			case key.Matches(msg, m.keyMap.Editor.SendMessage):
				value := m.textarea.Value()
				if strings.HasSuffix(value, "\\") {
					// If the last character is a backslash, remove it and add a newline.
					m.textarea.SetValue(strings.TrimSuffix(value, "\\"))
					break
				}

				// Otherwise, send the message
				m.textarea.Reset()

				value = strings.TrimSpace(value)
				if value == "exit" || value == "quit" {
					return m.openQuitDialog()
				}

				attachments := m.attachments
				m.attachments = nil
				if len(value) == 0 {
					return nil
				}

				m.randomizePlaceholders()

				return m.sendMessage(value, attachments)
			case key.Matches(msg, m.keyMap.Chat.NewSession):
				if m.session == nil || m.session.ID == "" {
					break
				}
				if m.com.App.AgentCoordinator != nil && m.com.App.AgentCoordinator.IsBusy() {
					cmds = append(cmds, uiutil.ReportWarn("Agent is busy, please wait before starting a new session..."))
					break
				}
				m.newSession()
			case key.Matches(msg, m.keyMap.Tab):
				m.focus = uiFocusMain
				m.textarea.Blur()
				m.chat.Focus()
				m.chat.SetSelected(m.chat.Len() - 1)
			case key.Matches(msg, m.keyMap.Editor.OpenEditor):
				if m.session != nil && m.com.App.AgentCoordinator.IsSessionBusy(m.session.ID) {
					cmds = append(cmds, uiutil.ReportWarn("Agent is working, please wait..."))
					break
				}
				cmds = append(cmds, m.openEditor(m.textarea.Value()))
			case key.Matches(msg, m.keyMap.Editor.Newline):
				m.textarea.InsertRune('\n')
			default:
				if handleGlobalKeys(msg) {
					// Handle global keys first before passing to textarea.
					break
				}

				ta, cmd := m.textarea.Update(msg)
				m.textarea = ta
				cmds = append(cmds, cmd)
			}
		case uiFocusMain:
			switch {
			case key.Matches(msg, m.keyMap.Tab):
				m.focus = uiFocusEditor
				cmds = append(cmds, m.textarea.Focus())
				m.chat.Blur()
			case key.Matches(msg, m.keyMap.Chat.Expand):
				m.chat.ToggleExpandedSelectedItem()
			case key.Matches(msg, m.keyMap.Chat.Up):
				if cmd := m.chat.ScrollByAndAnimate(-1); cmd != nil {
					cmds = append(cmds, cmd)
				}
				if !m.chat.SelectedItemInView() {
					m.chat.SelectPrev()
					if cmd := m.chat.ScrollToSelectedAndAnimate(); cmd != nil {
						cmds = append(cmds, cmd)
					}
				}
			case key.Matches(msg, m.keyMap.Chat.Down):
				if cmd := m.chat.ScrollByAndAnimate(1); cmd != nil {
					cmds = append(cmds, cmd)
				}
				if !m.chat.SelectedItemInView() {
					m.chat.SelectNext()
					if cmd := m.chat.ScrollToSelectedAndAnimate(); cmd != nil {
						cmds = append(cmds, cmd)
					}
				}
			case key.Matches(msg, m.keyMap.Chat.UpOneItem):
				m.chat.SelectPrev()
				if cmd := m.chat.ScrollToSelectedAndAnimate(); cmd != nil {
					cmds = append(cmds, cmd)
				}
			case key.Matches(msg, m.keyMap.Chat.DownOneItem):
				m.chat.SelectNext()
				if cmd := m.chat.ScrollToSelectedAndAnimate(); cmd != nil {
					cmds = append(cmds, cmd)
				}
			case key.Matches(msg, m.keyMap.Chat.HalfPageUp):
				if cmd := m.chat.ScrollByAndAnimate(-m.chat.Height() / 2); cmd != nil {
					cmds = append(cmds, cmd)
				}
				m.chat.SelectFirstInView()
			case key.Matches(msg, m.keyMap.Chat.HalfPageDown):
				if cmd := m.chat.ScrollByAndAnimate(m.chat.Height() / 2); cmd != nil {
					cmds = append(cmds, cmd)
				}
				m.chat.SelectLastInView()
			case key.Matches(msg, m.keyMap.Chat.PageUp):
				if cmd := m.chat.ScrollByAndAnimate(-m.chat.Height()); cmd != nil {
					cmds = append(cmds, cmd)
				}
				m.chat.SelectFirstInView()
			case key.Matches(msg, m.keyMap.Chat.PageDown):
				if cmd := m.chat.ScrollByAndAnimate(m.chat.Height()); cmd != nil {
					cmds = append(cmds, cmd)
				}
				m.chat.SelectLastInView()
			case key.Matches(msg, m.keyMap.Chat.Home):
				if cmd := m.chat.ScrollToTopAndAnimate(); cmd != nil {
					cmds = append(cmds, cmd)
				}
				m.chat.SelectFirst()
			case key.Matches(msg, m.keyMap.Chat.End):
				if cmd := m.chat.ScrollToBottomAndAnimate(); cmd != nil {
					cmds = append(cmds, cmd)
				}
				m.chat.SelectLast()
			default:
				handleGlobalKeys(msg)
			}
		default:
			handleGlobalKeys(msg)
		}
	default:
		handleGlobalKeys(msg)
	}

	return tea.Batch(cmds...)
}

// Draw implements [tea.Layer] and draws the UI model.
func (m *UI) Draw(scr uv.Screen, area uv.Rectangle) {
	layout := m.generateLayout(area.Dx(), area.Dy())

	if m.layout != layout {
		m.layout = layout
		m.updateSize()
	}

	// Clear the screen first
	screen.Clear(scr)

	switch m.state {
	case uiConfigure:
		header := uv.NewStyledString(m.header)
		header.Draw(scr, layout.header)

		mainView := lipgloss.NewStyle().Width(layout.main.Dx()).
			Height(layout.main.Dy()).
			Background(lipgloss.ANSIColor(rand.Intn(256))).
			Render(" Configure ")
		main := uv.NewStyledString(mainView)
		main.Draw(scr, layout.main)

	case uiInitialize:
		header := uv.NewStyledString(m.header)
		header.Draw(scr, layout.header)

		main := uv.NewStyledString(m.initializeView())
		main.Draw(scr, layout.main)

	case uiLanding:
		header := uv.NewStyledString(m.header)
		header.Draw(scr, layout.header)
		main := uv.NewStyledString(m.landingView())
		main.Draw(scr, layout.main)

		editor := uv.NewStyledString(m.textarea.View())
		editor.Draw(scr, layout.editor)

	case uiChat:
		m.chat.Draw(scr, layout.main)

		header := uv.NewStyledString(m.header)
		header.Draw(scr, layout.header)
		m.drawSidebar(scr, layout.sidebar)

		editor := uv.NewStyledString(m.textarea.View())
		editor.Draw(scr, layout.editor)

	case uiChatCompact:
		header := uv.NewStyledString(m.header)
		header.Draw(scr, layout.header)

		mainView := lipgloss.NewStyle().Width(layout.main.Dx()).
			Height(layout.main.Dy()).
			Background(lipgloss.ANSIColor(rand.Intn(256))).
			Render(" Compact Chat Messages ")
		main := uv.NewStyledString(mainView)
		main.Draw(scr, layout.main)

		editor := uv.NewStyledString(m.textarea.View())
		editor.Draw(scr, layout.editor)
	}

	// Add help layer
	help := uv.NewStyledString(m.help.View(m))
	help.Draw(scr, layout.help)

	// Debugging rendering (visually see when the tui rerenders)
	if os.Getenv("CRUSH_UI_DEBUG") == "true" {
		debugView := lipgloss.NewStyle().Background(lipgloss.ANSIColor(rand.Intn(256))).Width(4).Height(2)
		debug := uv.NewStyledString(debugView.String())
		debug.Draw(scr, image.Rectangle{
			Min: image.Pt(4, 1),
			Max: image.Pt(8, 3),
		})
	}

	// This needs to come last to overlay on top of everything
	if m.dialog.HasDialogs() {
		m.dialog.Draw(scr, area)
	}
}

// Cursor returns the cursor position and properties for the UI model. It
// returns nil if the cursor should not be shown.
func (m *UI) Cursor() *tea.Cursor {
	if m.layout.editor.Dy() <= 0 {
		// Don't show cursor if editor is not visible
		return nil
	}
	if m.dialog.HasDialogs() {
		if front := m.dialog.DialogLast(); front != nil {
			c, ok := front.(uiutil.Cursor)
			if ok {
				cur := c.Cursor()
				if cur != nil {
					pos := m.dialog.CenterPosition(m.layout.area, front.ID())
					cur.X += pos.Min.X
					cur.Y += pos.Min.Y
					return cur
				}
			}
		}
		return nil
	}
	switch m.focus {
	case uiFocusEditor:
		if m.textarea.Focused() {
			cur := m.textarea.Cursor()
			cur.X++ // Adjust for app margins
			cur.Y += m.layout.editor.Min.Y
			return cur
		}
	}
	return nil
}

// View renders the UI model's view.
func (m *UI) View() tea.View {
	var v tea.View
	v.AltScreen = true
	v.BackgroundColor = m.com.Styles.Background
	v.Cursor = m.Cursor()
	v.MouseMode = tea.MouseModeCellMotion

	canvas := uv.NewScreenBuffer(m.width, m.height)
	m.Draw(canvas, canvas.Bounds())

	content := strings.ReplaceAll(canvas.Render(), "\r\n", "\n") // normalize newlines
	contentLines := strings.Split(content, "\n")
	for i, line := range contentLines {
		// Trim trailing spaces for concise rendering
		contentLines[i] = strings.TrimRight(line, " ")
	}

	content = strings.Join(contentLines, "\n")

	v.Content = content
	if m.sendProgressBar && m.com.App != nil && m.com.App.AgentCoordinator != nil && m.com.App.AgentCoordinator.IsBusy() {
		// HACK: use a random percentage to prevent ghostty from hiding it
		// after a timeout.
		v.ProgressBar = tea.NewProgressBar(tea.ProgressBarIndeterminate, rand.Intn(100))
	}

	return v
}

// ShortHelp implements [help.KeyMap].
func (m *UI) ShortHelp() []key.Binding {
	var binds []key.Binding
	k := &m.keyMap
	tab := k.Tab
	commands := k.Commands
	if m.focus == uiFocusEditor && m.textarea.LineCount() == 0 {
		commands.SetHelp("/ or ctrl+p", "commands")
	}

	switch m.state {
	case uiInitialize:
		binds = append(binds, k.Quit)
	case uiChat:
		if m.focus == uiFocusEditor {
			tab.SetHelp("tab", "focus chat")
		} else {
			tab.SetHelp("tab", "focus editor")
		}

		binds = append(binds,
			tab,
			commands,
			k.Models,
		)

		switch m.focus {
		case uiFocusEditor:
			binds = append(binds,
				k.Editor.Newline,
			)
		case uiFocusMain:
			binds = append(binds,
				k.Chat.UpDown,
				k.Chat.UpDownOneItem,
				k.Chat.PageUp,
				k.Chat.PageDown,
				k.Chat.Copy,
			)
		}
	default:
		// TODO: other states
		// if m.session == nil {
		// no session selected
		binds = append(binds,
			commands,
			k.Models,
			k.Editor.Newline,
		)
	}

	binds = append(binds,
		k.Quit,
		k.Help,
	)

	return binds
}

// FullHelp implements [help.KeyMap].
func (m *UI) FullHelp() [][]key.Binding {
	var binds [][]key.Binding
	k := &m.keyMap
	help := k.Help
	help.SetHelp("ctrl+g", "less")
	hasAttachments := false // TODO: implement attachments
	hasSession := m.session != nil && m.session.ID != ""
	commands := k.Commands
	if m.focus == uiFocusEditor && m.textarea.LineCount() == 0 {
		commands.SetHelp("/ or ctrl+p", "commands")
	}

	switch m.state {
	case uiInitialize:
		binds = append(binds,
			[]key.Binding{
				k.Quit,
			})
	case uiChat:
		mainBinds := []key.Binding{}
		tab := k.Tab
		if m.focus == uiFocusEditor {
			tab.SetHelp("tab", "focus chat")
		} else {
			tab.SetHelp("tab", "focus editor")
		}

		mainBinds = append(mainBinds,
			tab,
			commands,
			k.Models,
			k.Sessions,
		)
		if hasSession {
			mainBinds = append(mainBinds, k.Chat.NewSession)
		}

		binds = append(binds, mainBinds)

		switch m.focus {
		case uiFocusEditor:
			binds = append(binds,
				[]key.Binding{
					k.Editor.Newline,
					k.Editor.AddImage,
					k.Editor.MentionFile,
					k.Editor.OpenEditor,
				},
			)
			if hasAttachments {
				binds = append(binds,
					[]key.Binding{
						k.Editor.AttachmentDeleteMode,
						k.Editor.DeleteAllAttachments,
						k.Editor.Escape,
					},
				)
			}
		case uiFocusMain:
			binds = append(binds,
				[]key.Binding{
					k.Chat.UpDown,
					k.Chat.UpDownOneItem,
					k.Chat.PageUp,
					k.Chat.PageDown,
				},
				[]key.Binding{
					k.Chat.HalfPageUp,
					k.Chat.HalfPageDown,
					k.Chat.Home,
					k.Chat.End,
				},
				[]key.Binding{
					k.Chat.Copy,
					k.Chat.ClearHighlight,
				},
			)
		}
	default:
		if m.session == nil {
			// no session selected
			binds = append(binds,
				[]key.Binding{
					commands,
					k.Models,
					k.Sessions,
				},
				[]key.Binding{
					k.Editor.Newline,
					k.Editor.AddImage,
					k.Editor.MentionFile,
					k.Editor.OpenEditor,
				},
				[]key.Binding{
					help,
				},
			)
		}
	}

	binds = append(binds,
		[]key.Binding{
			help,
			k.Quit,
		},
	)

	return binds
}

// updateLayoutAndSize updates the layout and sizes of UI components.
func (m *UI) updateLayoutAndSize() {
	m.layout = m.generateLayout(m.width, m.height)
	m.updateSize()
}

// updateSize updates the sizes of UI components based on the current layout.
func (m *UI) updateSize() {
	// Set help width
	m.help.SetWidth(m.layout.help.Dx())

	m.chat.SetSize(m.layout.main.Dx(), m.layout.main.Dy())
	m.textarea.SetWidth(m.layout.editor.Dx())
	m.textarea.SetHeight(m.layout.editor.Dy())

	// Handle different app states
	switch m.state {
	case uiConfigure, uiInitialize, uiLanding:
		m.renderHeader(false, m.layout.header.Dx())

	case uiChat:
		m.renderSidebarLogo(m.layout.sidebar.Dx())

	case uiChatCompact:
		// TODO: set the width and heigh of the chat component
		m.renderHeader(true, m.layout.header.Dx())
	}
}

// generateLayout calculates the layout rectangles for all UI components based
// on the current UI state and terminal dimensions.
func (m *UI) generateLayout(w, h int) layout {
	// The screen area we're working with
	area := image.Rect(0, 0, w, h)

	// The help height
	helpHeight := 1
	// The editor height
	editorHeight := 5
	// The sidebar width
	sidebarWidth := 30
	// The header height
	// TODO: handle compact
	headerHeight := 4

	var helpKeyMap help.KeyMap = m
	if m.help.ShowAll {
		for _, row := range helpKeyMap.FullHelp() {
			helpHeight = max(helpHeight, len(row))
		}
	}

	// Add app margins
	appRect := area
	appRect.Min.X += 1
	appRect.Min.Y += 1
	appRect.Max.X -= 1
	appRect.Max.Y -= 1

	if slices.Contains([]uiState{uiConfigure, uiInitialize, uiLanding}, m.state) {
		// extra padding on left and right for these states
		appRect.Min.X += 1
		appRect.Max.X -= 1
	}

	appRect, helpRect := uv.SplitVertical(appRect, uv.Fixed(appRect.Dy()-helpHeight))

	layout := layout{
		area: area,
		help: helpRect,
	}

	// Handle different app states
	switch m.state {
	case uiConfigure, uiInitialize:
		// Layout
		//
		// header
		// ------
		// main
		// ------
		// help

		headerRect, mainRect := uv.SplitVertical(appRect, uv.Fixed(headerHeight))
		layout.header = headerRect
		layout.main = mainRect

	case uiLanding:
		// Layout
		//
		// header
		// ------
		// main
		// ------
		// editor
		// ------
		// help
		headerRect, mainRect := uv.SplitVertical(appRect, uv.Fixed(headerHeight))
		mainRect, editorRect := uv.SplitVertical(mainRect, uv.Fixed(mainRect.Dy()-editorHeight))
		// Remove extra padding from editor (but keep it for header and main)
		editorRect.Min.X -= 1
		editorRect.Max.X += 1
		layout.header = headerRect
		layout.main = mainRect
		layout.editor = editorRect

	case uiChat:
		// Layout
		//
		// ------|---
		// main  |
		// ------| side
		// editor|
		// ----------
		// help

		mainRect, sideRect := uv.SplitHorizontal(appRect, uv.Fixed(appRect.Dx()-sidebarWidth))
		// Add padding left
		sideRect.Min.X += 1
		mainRect, editorRect := uv.SplitVertical(mainRect, uv.Fixed(mainRect.Dy()-editorHeight))
		mainRect.Max.X -= 1 // Add padding right
		// Add bottom margin to main
		mainRect.Max.Y -= 1
		layout.sidebar = sideRect
		layout.main = mainRect
		layout.editor = editorRect

	case uiChatCompact:
		// Layout
		//
		// compact-header
		// ------
		// main
		// ------
		// editor
		// ------
		// help
		headerRect, mainRect := uv.SplitVertical(appRect, uv.Fixed(appRect.Dy()-headerHeight))
		mainRect, editorRect := uv.SplitVertical(mainRect, uv.Fixed(mainRect.Dy()-editorHeight))
		layout.header = headerRect
		layout.main = mainRect
		layout.editor = editorRect
	}

	if !layout.editor.Empty() {
		// Add editor margins 1 top and bottom
		layout.editor.Min.Y += 1
		layout.editor.Max.Y -= 1
	}

	return layout
}

// layout defines the positioning of UI elements.
type layout struct {
	// area is the overall available area.
	area uv.Rectangle

	// header is the header shown in special cases
	// e.x when the sidebar is collapsed
	// or when in the landing page
	// or in init/config
	header uv.Rectangle

	// main is the area for the main pane. (e.x chat, configure, landing)
	main uv.Rectangle

	// editor is the area for the editor pane.
	editor uv.Rectangle

	// sidebar is the area for the sidebar.
	sidebar uv.Rectangle

	// help is the area for the help view.
	help uv.Rectangle
}

func (m *UI) openEditor(value string) tea.Cmd {
	editor := os.Getenv("EDITOR")
	if editor == "" {
		// Use platform-appropriate default editor
		if runtime.GOOS == "windows" {
			editor = "notepad"
		} else {
			editor = "nvim"
		}
	}

	tmpfile, err := os.CreateTemp("", "msg_*.md")
	if err != nil {
		return uiutil.ReportError(err)
	}
	defer tmpfile.Close() //nolint:errcheck
	if _, err := tmpfile.WriteString(value); err != nil {
		return uiutil.ReportError(err)
	}
	cmdStr := editor + " " + tmpfile.Name()
	return uiutil.ExecShell(context.TODO(), cmdStr, func(err error) tea.Msg {
		if err != nil {
			return uiutil.ReportError(err)
		}
		content, err := os.ReadFile(tmpfile.Name())
		if err != nil {
			return uiutil.ReportError(err)
		}
		if len(content) == 0 {
			return uiutil.ReportWarn("Message is empty")
		}
		os.Remove(tmpfile.Name())
		return openEditorMsg{
			Text: strings.TrimSpace(string(content)),
		}
	})
}

// setEditorPrompt configures the textarea prompt function based on whether
// yolo mode is enabled.
func (m *UI) setEditorPrompt(yolo bool) {
	if yolo {
		m.textarea.SetPromptFunc(4, m.yoloPromptFunc)
		return
	}
	m.textarea.SetPromptFunc(4, m.normalPromptFunc)
}

// normalPromptFunc returns the normal editor prompt style ("  > " on first
// line, "::: " on subsequent lines).
func (m *UI) normalPromptFunc(info textarea.PromptInfo) string {
	t := m.com.Styles
	if info.LineNumber == 0 {
		if info.Focused {
			return "  > "
		}
		return "::: "
	}
	if info.Focused {
		return t.EditorPromptNormalFocused.Render()
	}
	return t.EditorPromptNormalBlurred.Render()
}

// yoloPromptFunc returns the yolo mode editor prompt style with warning icon
// and colored dots.
func (m *UI) yoloPromptFunc(info textarea.PromptInfo) string {
	t := m.com.Styles
	if info.LineNumber == 0 {
		if info.Focused {
			return t.EditorPromptYoloIconFocused.Render()
		} else {
			return t.EditorPromptYoloIconBlurred.Render()
		}
	}
	if info.Focused {
		return t.EditorPromptYoloDotsFocused.Render()
	}
	return t.EditorPromptYoloDotsBlurred.Render()
}

var readyPlaceholders = [...]string{
	"Ready!",
	"Ready...",
	"Ready?",
	"Ready for instructions",
}

var workingPlaceholders = [...]string{
	"Working!",
	"Working...",
	"Brrrrr...",
	"Prrrrrrrr...",
	"Processing...",
	"Thinking...",
}

// randomizePlaceholders selects random placeholder text for the textarea's
// ready and working states.
func (m *UI) randomizePlaceholders() {
	m.workingPlaceholder = workingPlaceholders[rand.Intn(len(workingPlaceholders))]
	m.readyPlaceholder = readyPlaceholders[rand.Intn(len(readyPlaceholders))]
}

// renderHeader renders and caches the header logo at the specified width.
func (m *UI) renderHeader(compact bool, width int) {
	// TODO: handle the compact case differently
	m.header = renderLogo(m.com.Styles, compact, width)
}

// renderSidebarLogo renders and caches the sidebar logo at the specified
// width.
func (m *UI) renderSidebarLogo(width int) {
	m.sidebarLogo = renderLogo(m.com.Styles, true, width)
}

// sendMessage sends a message with the given content and attachments.
func (m *UI) sendMessage(content string, attachments []message.Attachment) tea.Cmd {
	if m.com.App.AgentCoordinator == nil {
		return uiutil.ReportError(fmt.Errorf("coder agent is not initialized"))
	}

	var cmds []tea.Cmd
	if m.session == nil || m.session.ID == "" {
		newSession, err := m.com.App.Sessions.Create(context.Background(), "New Session")
		if err != nil {
			return uiutil.ReportError(err)
		}
		m.state = uiChat
		m.session = &newSession
		cmds = append(cmds, m.loadSession(newSession.ID))
	}

	// Capture session ID to avoid race with main goroutine updating m.session.
	sessionID := m.session.ID
	cmds = append(cmds, func() tea.Msg {
		_, err := m.com.App.AgentCoordinator.Run(context.Background(), sessionID, content, attachments...)
		if err != nil {
			isCancelErr := errors.Is(err, context.Canceled)
			isPermissionErr := errors.Is(err, permission.ErrorPermissionDenied)
			if isCancelErr || isPermissionErr {
				return nil
			}
			return uiutil.InfoMsg{
				Type: uiutil.InfoTypeError,
				Msg:  err.Error(),
			}
		}
		return nil
	})
	return tea.Batch(cmds...)
}

// openQuitDialog opens the quit confirmation dialog.
func (m *UI) openQuitDialog() tea.Cmd {
	if m.dialog.ContainsDialog(dialog.QuitID) {
		// Bring to front
		m.dialog.BringToFront(dialog.QuitID)
		return nil
	}

	quitDialog := dialog.NewQuit(m.com)
	m.dialog.OpenDialog(quitDialog)
	return nil
}

// openCommandsDialog opens the commands dialog.
func (m *UI) openCommandsDialog() tea.Cmd {
	if m.dialog.ContainsDialog(dialog.CommandsID) {
		// Bring to front
		m.dialog.BringToFront(dialog.CommandsID)
		return nil
	}

	sessionID := ""
	if m.session != nil {
		sessionID = m.session.ID
	}

	commands, err := dialog.NewCommands(m.com, sessionID)
	if err != nil {
		return uiutil.ReportError(err)
	}

	// TODO: Get. Rid. Of. Magic numbers!
	commands.SetSize(min(120, m.width-8), 30)
	m.dialog.OpenDialog(commands)

	return nil
}

// openSessionsDialog opens the sessions dialog with the given sessions.
func (m *UI) openSessionsDialog(sessions []session.Session) tea.Cmd {
	if m.dialog.ContainsDialog(dialog.SessionsID) {
		// Bring to front
		m.dialog.BringToFront(dialog.SessionsID)
		return nil
	}

	dialog := dialog.NewSessions(m.com, sessions...)
	// TODO: Get. Rid. Of. Magic numbers!
	dialog.SetSize(min(120, m.width-8), 30)
	m.dialog.OpenDialog(dialog)

	return nil
}

// listSessions is a [tea.Cmd] that lists all sessions and returns them in a
// [listSessionsMsg].
func (m *UI) listSessions() tea.Msg {
	allSessions, _ := m.com.App.Sessions.List(context.TODO())
	return listSessionsMsg{sessions: allSessions}
}

// newSession clears the current session state and prepares for a new session.
// The actual session creation happens when the user sends their first message.
func (m *UI) newSession() {
	if m.session == nil || m.session.ID == "" {
		return
	}

	m.session = nil
	m.sessionFiles = nil
	m.state = uiLanding
	m.focus = uiFocusEditor
	m.textarea.Focus()
	m.chat.Blur()
	m.chat.ClearMessages()
}

// handlePasteMsg handles a paste message.
func (m *UI) handlePasteMsg(msg tea.PasteMsg) tea.Cmd {
	if m.focus != uiFocusEditor {
		return nil
	}

	var cmd tea.Cmd
	path := strings.ReplaceAll(msg.Content, "\\ ", " ")
	// try to get an image
	path, err := filepath.Abs(strings.TrimSpace(path))
	if err != nil {
		m.textarea, cmd = m.textarea.Update(msg)
		return cmd
	}
	isAllowedType := false
	for _, ext := range filepicker.AllowedTypes {
		if strings.HasSuffix(path, ext) {
			isAllowedType = true
			break
		}
	}
	if !isAllowedType {
		m.textarea, cmd = m.textarea.Update(msg)
		return cmd
	}
	tooBig, _ := filepicker.IsFileTooBig(path, filepicker.MaxAttachmentSize)
	if tooBig {
		m.textarea, cmd = m.textarea.Update(msg)
		return cmd
	}

	content, err := os.ReadFile(path)
	if err != nil {
		m.textarea, cmd = m.textarea.Update(msg)
		return cmd
	}
	mimeBufferSize := min(512, len(content))
	mimeType := http.DetectContentType(content[:mimeBufferSize])
	fileName := filepath.Base(path)
	attachment := message.Attachment{FilePath: path, FileName: fileName, MimeType: mimeType, Content: content}
	return uiutil.CmdHandler(filepicker.FilePickedMsg{
		Attachment: attachment,
	})
}

// renderLogo renders the Crush logo with the given styles and dimensions.
func renderLogo(t *styles.Styles, compact bool, width int) string {
	return logo.Render(version.Version, compact, logo.Opts{
		FieldColor:   t.LogoFieldColor,
		TitleColorA:  t.LogoTitleColorA,
		TitleColorB:  t.LogoTitleColorB,
		CharmColor:   t.LogoCharmColor,
		VersionColor: t.LogoVersionColor,
		Width:        width,
	})
}<|MERGE_RESOLUTION|>--- conflicted
+++ resolved
@@ -416,7 +416,7 @@
 			}
 		}
 		m.chat.AppendMessages(items...)
-		if cmd := m.chat.ScrollToBottom(); cmd != nil {
+		if cmd := m.chat.ScrollToBottomAndAnimate(); cmd != nil {
 			cmds = append(cmds, cmd)
 		}
 	case message.Tool:
@@ -430,13 +430,6 @@
 				toolMsgItem.SetResult(&tr)
 			}
 		}
-<<<<<<< HEAD
-=======
-	}
-	m.chat.AppendMessages(items...)
-	if cmd := m.chat.ScrollToBottomAndAnimate(); cmd != nil {
-		cmds = append(cmds, cmd)
->>>>>>> 84830614
 	}
 	return tea.Batch(cmds...)
 }
@@ -479,7 +472,7 @@
 		}
 	}
 	m.chat.AppendMessages(items...)
-	if cmd := m.chat.ScrollToBottom(); cmd != nil {
+	if cmd := m.chat.ScrollToBottomAndAnimate(); cmd != nil {
 		cmds = append(cmds, cmd)
 	}
 
